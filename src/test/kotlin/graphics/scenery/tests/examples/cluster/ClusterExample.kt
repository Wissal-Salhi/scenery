--- conflicted
+++ resolved
@@ -8,11 +8,10 @@
 import graphics.scenery.net.NodePublisher
 import graphics.scenery.net.NodeSubscriber
 import graphics.scenery.numerics.Random
-<<<<<<< HEAD
 import graphics.scenery.primitives.Cone
-=======
+import graphics.scenery.proteins.Protein
+import graphics.scenery.proteins.RibbonDiagram
 import graphics.scenery.utils.Statistics
->>>>>>> e1e0b7e4
 import graphics.scenery.utils.extensions.minus
 import graphics.scenery.volumes.BufferedVolume
 import graphics.scenery.volumes.Colormap
@@ -84,7 +83,9 @@
         }
 
         val protein = RibbonDiagram(Protein.fromID("4kcp"))
-        protein.scale = Vector3f(0.02f)
+        protein.spatial {
+            scale = Vector3f(0.02f)
+        }
        // scene.addChild(protein)
 
         val basepath = if(System.getProperty("scenery.master").toBoolean()) {
@@ -105,11 +106,11 @@
 
            volume.name = "volume"
            volume.colormap = Colormap.get("viridis") // jet, hot, rainbow, plasma, grays
-           volume.position = Vector3f(1.0f, 1.0f, 1.0f)
-           volume.scale = Vector3f(1.0f, 1.0f, 1.0f)
-           //volume.rotation = volume.rotation.rotationZ(PI.toFloat()/2.0f)
-           //volume.rotation = volume.rotation.rotationX(PI.toFloat())
-           volume.rotation = volume.rotation.rotationXYZ(PI.toFloat()/2.0f, PI.toFloat()/4.0f,-(PI.toFloat())/4.0f)
+           volume.spatial {
+               position = Vector3f(1.0f, 1.0f, 1.0f)
+               scale = Vector3f(1.0f, 1.0f, 1.0f)
+               rotation = rotation.rotationXYZ(PI.toFloat()/2.0f, PI.toFloat()/4.0f,-(PI.toFloat())/4.0f)
+           }
            volume.ds.converterSetups[0].setDisplayRange(150.0, 4000.0)
            //volume.ds.converterSetups[0].setDisplayRange(10.0, 6000.0)
 
@@ -122,8 +123,10 @@
 
            volume.name = "volume"
            volume.colormap = Colormap.get("hot") // jet, hot, rainbow, plasma, grays
-           volume.position = Vector3f(1.0f, 1.0f, 1.0f)
-           volume.scale = Vector3f(5.0f, 25.0f, 5.0f)
+           volume.spatial {
+               position = Vector3f(1.0f, 1.0f, 1.0f)
+               scale = Vector3f(5.0f, 25.0f, 5.0f)
+           }
            volume.ds.converterSetups[0].setDisplayRange(20.0, 500.0)
            volume.transferFunction = TransferFunction.ramp(0.001f, 0.5f)
            scene.addChild(volume)

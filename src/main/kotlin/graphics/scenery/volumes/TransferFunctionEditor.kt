package graphics.scenery.volumes

import graphics.scenery.ui.RangeSlider
import net.miginfocom.swing.MigLayout
import org.jfree.chart.ChartMouseEvent
import org.jfree.chart.ChartMouseListener
import org.jfree.chart.ChartPanel
import org.jfree.chart.JFreeChart
import org.jfree.chart.annotations.XYTextAnnotation
import org.jfree.chart.axis.LogarithmicAxis
import org.jfree.chart.axis.NumberAxis
import org.jfree.chart.axis.NumberTickUnit
import org.jfree.chart.entity.XYItemEntity
import org.jfree.chart.labels.XYToolTipGenerator
import org.jfree.chart.plot.XYPlot
import org.jfree.chart.renderer.xy.StandardXYBarPainter
import org.jfree.chart.renderer.xy.XYBarRenderer
import org.jfree.chart.renderer.xy.XYLineAndShapeRenderer
import org.jfree.data.statistics.SimpleHistogramBin
import org.jfree.data.statistics.SimpleHistogramDataset
import org.jfree.data.xy.XYDataset
import org.jfree.data.xy.XYSeries
import org.jfree.data.xy.XYSeriesCollection
import org.joml.Math.clamp
import java.awt.Color
import java.awt.Cursor
import java.awt.Dimension
import java.awt.event.MouseEvent
import java.awt.event.MouseListener
import java.awt.event.MouseMotionListener
import java.awt.image.BufferedImage
import java.text.NumberFormat
import javax.swing.*
import kotlin.math.abs
import kotlin.math.max
import kotlin.math.pow
import kotlin.math.roundToInt


/**
 * @author Konrad Michel <Konrad.Michel@mailbox.tu-dresden.de>
 * @author Jan Tiemann <j.tiemann@hzdr.de>
 *
 * A Swing UI transfer function manipulation tool, able to add, remove and manipulate the transfer function control points of a set volume interactively.
 * Able to generate a histogram and visualize it as well to help with TF-settings
 * Able to dynamically set the transfer function range -> changes histogram as well
 */
<<<<<<< HEAD
class TransferFunctionEditor @JvmOverloads constructor(private val tfContainer : HasTransferFunction, val mainFrame : SwingBridgeFrame = SwingBridgeFrame("1DTransferFunctionEditor"), width : Int = 650, height : Int = 620) {
=======
class TransferFunctionEditor constructor(
    private val tfContainer: HasTransferFunction,
    volumeName: String = "Volume"
): JPanel() {
>>>>>>> abfe00a8
    /**
     * MouseDragTarget is set when a ControlPoint has been clicked. The initial index is set to -1 and reset when the Controlpoint has been deleted
     * The target gets passed into the different Controlpoint manipulation functions
     */
    data class MouseDragTarget(
        var seriesIndex: Int = -1,
        var itemIndex: Int = -1,
        var lastIndex: Int = -1,
        var x: Double = 0.0,
        var y: Double = 0.0
    )

    private val mouseTargetCP = MouseDragTarget()

    //TFEditor and Histogram
    val mainChart: JPanel

    //RangeEditor
    private val rangeEditorPanel: JPanel
    private val minText: JTextField
    private val maxText: JTextField
    private val rangeSlider: RangeSlider
    private val minValueLabel: JLabel
    private val maxValueLabel: JLabel

<<<<<<< HEAD
    //ModeEditor
    private val modePanel : JPanel
    var switchTo = ""

    //ColormapEditor
    private val colormapPanel : JPanel

    var name = "VolumeName"
=======
>>>>>>> abfe00a8

    private class ValueAlphaTooltipGenerator : XYToolTipGenerator {
        override fun generateToolTip(dataset: XYDataset, series: Int, category: Int): String {
            val x: Number = dataset.getXValue(series, category)
            val y: Number = dataset.getYValue(series, category)
            return String.format("At value %.2f, alpha=%.2f", x, y)
        }
    }


    init {
        layout = MigLayout("flowy")

        // MainChart manipulation
        val tfCollection = XYSeriesCollection()
        val tfPointSeries = XYSeries("ControlPoints", true, true)

        tfCollection.removeAllSeries()
        tfCollection.addSeries(tfPointSeries)

        val tfPlot = XYPlot()
        tfPlot.setDataset(0, tfCollection)

        val tfRenderer = XYLineAndShapeRenderer()
        tfPlot.setRenderer(0, tfRenderer)

        val histogramRenderer = XYBarRenderer()
        histogramRenderer.setShadowVisible(false)
        histogramRenderer.barPainter = StandardXYBarPainter()
        histogramRenderer.isDrawBarOutline = false
        tfPlot.setRenderer(1, histogramRenderer)

        val histXAxis = NumberAxis()
        var range = abs(tfContainer.maxDisplayRange - tfContainer.minDisplayRange)
        val axisExtensionFactor = 0.02
        histXAxis.setRange(
            tfContainer.minDisplayRange - (axisExtensionFactor * range),
            tfContainer.maxDisplayRange + (axisExtensionFactor * range)
        )

        val histogramAxis = LogarithmicAxis("")
        histogramAxis.isMinorTickMarksVisible = true
        val histHeight = abs(1000.0 - 0.0)
        histogramAxis.setRange(
            0.0 - (axisExtensionFactor / 100.0 * histHeight),
            1000.0 + (axisExtensionFactor * histHeight)
        )
        histogramAxis.allowNegativesFlag

        val tfYAxis = NumberAxis()
        tfYAxis.setRange(0.0 - axisExtensionFactor, 1.0 + axisExtensionFactor)
        tfYAxis.tickUnit = NumberTickUnit(0.1)
        tfPlot.setRangeAxis(0, tfYAxis)

        val tfXAxis = NumberAxis()
        tfXAxis.setRange(0.0 - axisExtensionFactor, 1.0 + axisExtensionFactor)
        tfPlot.setDomainAxis(0, tfXAxis)
        tfPlot.mapDatasetToRangeAxis(0, 0)
        tfPlot.mapDatasetToDomainAxis(0, 0)
        tfPlot.mapDatasetToRangeAxis(1, 1)
        tfPlot.mapDatasetToDomainAxis(1, 1)
        tfPlot.backgroundAlpha = 0.0f
        tfPlot.backgroundImageAlpha = 0.5f
        tfPlot.backgroundImage = createTFImage()
        tfPlot.rangeAxis.standardTickUnits

        val generator = ValueAlphaTooltipGenerator()
        tfPlot.renderer.defaultToolTipGenerator = generator

        val tfChart = JFreeChart("", tfPlot)
        tfChart.removeLegend()

        mainChart = ChartPanel(tfChart)
        mainChart.preferredSize = Dimension(600, 400)
        mainChart.isMouseWheelEnabled = false
        mainChart.isDomainZoomable = false
        mainChart.isRangeZoomable = false
        mainChart.horizontalAxisTrace = true
        mainChart.verticalAxisTrace = true

        mainChart.minimumDrawWidth = 0
        mainChart.minimumDrawHeight = 0

        mainChart.cursor = Cursor(Cursor.CROSSHAIR_CURSOR)

        add(mainChart, "grow")

        mainChart.removeMouseMotionListener(mainChart)
        mainChart.addMouseListener(object : MouseListener {
            override fun mouseReleased(e: MouseEvent) {
                mouseTargetCP.itemIndex = -1
            }
            override fun mousePressed(e: MouseEvent) {}
            override fun mouseClicked(e: MouseEvent) {}
            override fun mouseEntered(e: MouseEvent) {}
            override fun mouseExited(e: MouseEvent) {}
        })

        var lastUpdate = 0L
        mainChart.addMouseMotionListener(object : MouseMotionListener {
            override fun mouseDragged(e: MouseEvent) {
                val chart = e.component as ChartPanel
                val point = mainChart.translateJava2DToScreen(e.point)
                val item = chart.getEntityForPoint(point.x, point.y)
                //first check, if the clicked entity is part of the chart
                if (item is XYItemEntity) {
                    //then check, if it's part of the transferFunction (being a control point)
                    if (item.dataset is XYSeriesCollection) {
                        mouseTargetCP.seriesIndex = item.seriesIndex
                        mouseTargetCP.itemIndex = item.item
                        mouseTargetCP.lastIndex = item.item
                    }
                }
                //if the drag is performed while the current target is indeed set to be a CP, update it
                if (mouseTargetCP.itemIndex >= 0) {
                    val screenPoint = mainChart.translateJava2DToScreen(e.point)
                    val plotArea = mainChart.chartRenderingInfo.plotInfo.dataArea
                    mouseTargetCP.x =
                        tfPlot.getDomainAxis(0).java2DToValue(screenPoint.getX(), plotArea, tfPlot.domainAxisEdge)
                    mouseTargetCP.y = tfPlot.getRangeAxis(0).java2DToValue(screenPoint.getY(), plotArea, tfPlot.rangeAxisEdge)

                    val annotation = XYTextAnnotation(
                        "%.2f / %.2f".format(mouseTargetCP.x.toFloat(), mouseTargetCP.y.toFloat()),
                        mouseTargetCP.x,
                        mouseTargetCP.y)
                    annotation.backgroundPaint = Color.white
                    annotation.paint = Color.darkGray
                    tfPlot.clearAnnotations()
                    tfPlot.addAnnotation(annotation)

                    updateControlpoint(mouseTargetCP)
                    if (System.currentTimeMillis() - 16.667 >= lastUpdate) {
                        tfPlot.backgroundImage = createTFImage()
                        lastUpdate = System.currentTimeMillis()
                    }
                }
            }
            override fun mouseMoved(e: MouseEvent) {}
        })


        mainChart.addChartMouseListener(object : ChartMouseListener {
            override fun chartMouseClicked(e: ChartMouseEvent) {
                if (e.entity is XYItemEntity) {
                    val item = e.entity as XYItemEntity
                    //click on cp
                    if (item.dataset is XYSeriesCollection) {
                        mouseTargetCP.seriesIndex = item.seriesIndex
                        mouseTargetCP.itemIndex = item.item
                        mouseTargetCP.lastIndex = item.item
                        mouseTargetCP.x = clamp(0.0, 1.0, item.dataset.getX(item.seriesIndex, item.item).toDouble())
                        mouseTargetCP.y = clamp(0.0, 1.0, item.dataset.getY(item.seriesIndex, item.item).toDouble())

                        if (e.trigger.isControlDown && mouseTargetCP.itemIndex != -1) {
                            removeControlpoint(mouseTargetCP)
                            tfPlot.backgroundImage = createTFImage()
                        }
                    }
                    //click on histogram
                    else {
                        val point = mainChart.translateJava2DToScreen(e.trigger.point)
                        val plotArea = mainChart.chartRenderingInfo.plotInfo.dataArea
                        mouseTargetCP.x = clamp(
                            0.0,
                            1.0,
                            tfPlot.getDomainAxis(0).java2DToValue(point.getX(), plotArea, tfPlot.domainAxisEdge)
                        )
                        mouseTargetCP.y = clamp(
                            0.0,
                            1.0,
                            tfPlot.getRangeAxis(0).java2DToValue(point.getY(), plotArea, tfPlot.rangeAxisEdge)
                        )

                        if (mouseTargetCP.itemIndex == -1) {
                            addControlpoint(mouseTargetCP)
                            tfPlot.backgroundImage = createTFImage()
                        }
                    }
                }
                //click on empty region
                else {
                    val point = mainChart.translateJava2DToScreen(e.trigger.point)
                    val plotArea = mainChart.chartRenderingInfo.plotInfo.dataArea
                    mouseTargetCP.x = clamp(
                        0.0,
                        1.0,
                        tfPlot.getDomainAxis(0).java2DToValue(point.getX(), plotArea, tfPlot.domainAxisEdge)
                    )
                    mouseTargetCP.y = clamp(
                        0.0,
                        1.0,
                        tfPlot.getRangeAxis(0).java2DToValue(point.getY(), plotArea, tfPlot.rangeAxisEdge)
                    )

                    if (mouseTargetCP.itemIndex == -1) {
                        addControlpoint(mouseTargetCP)
                        tfPlot.backgroundImage = createTFImage()
                    }
                }
            }
            override fun chartMouseMoved(e: ChartMouseEvent) {}
        })

<<<<<<< HEAD
        //ColorMap manipulation
        colormapPanel = JPanel()
        colormapPanel.layout = MigLayout()
        mainFrame.add(colormapPanel, "cell 0 10")

        val list = Colormap.list()
        val box = JComboBox<String>()
        for (s in list)
            box.addItem(s)
        colormapPanel.add(box, "cell 4 0")

        if (tfContainer is DummyVolume){
            box.selectedItem = tfContainer.colormap
            val currentColormap = JLabel("colormap: ${box.selectedItem}")
            colormapPanel.add(currentColormap, "cell 0 0")
        }

        box.addActionListener{
            val item : String = box.selectedItem as String
            if (tfContainer is DummyVolume){
                tfContainer.colormap = Colormap.get(item)
                mainChart.repaint()
            }
        }


        //Mode manipulatiom
        modePanel = JPanel()
        modePanel.layout = MigLayout()
        mainFrame.add(modePanel, "cell 10 10")

        val mode = JLabel("Current mode: Volume Rendering")
        modePanel.add(mode, "cell 0 0")

        val modeButton = JButton("Switch mode")
        modePanel.add(modeButton, "cell 0 1")

        modeButton.addActionListener {
            if (switchTo.equals("toVDI")){
                switchTo = "toVR"
                mode.text = "Current mode: Volume Rendering"
            }
            else if (switchTo.equals("toVR") || switchTo.equals("")){
                switchTo = "toVDI"
                mode.text = "Current mode: VDI Streaming"
            }
            mainChart.repaint()
        }

=======
>>>>>>> abfe00a8
        //Histogram Manipulation
        val genHistButton = JCheckBox("Show Histogram")
        add(genHistButton, "growx")

        val volumeHistogramData = SimpleHistogramDataset("VolumeBin")
        volumeHistogramData.adjustForBinSize = false
        val resolutionStartExp = 8
        val binResolution = 2.0.pow(resolutionStartExp)

        if (tfContainer is HasHistogram) {
            genHistButton.addChangeListener {
                val histogramVisible = tfPlot.getDataset(1) != null

                if(histogramVisible) {
                    tfPlot.setDataset(1, null)
                    tfPlot.setDomainAxis(1, null)
                    tfPlot.setRangeAxis(1, null)

                    mainChart.repaint()
                } else {
                    tfPlot.setDataset(1, volumeHistogramData)
                    tfPlot.setRangeAxis(1, histogramAxis)
                    generateHistogramBins(binResolution, volumeHistogramData)
                    range = abs(tfContainer.maxDisplayRange - tfContainer.minDisplayRange)
                    histXAxis.setRange(
                        tfContainer.minDisplayRange - (axisExtensionFactor * range),
                        tfContainer.maxDisplayRange + (axisExtensionFactor * range)
                    )

                    histogramAxis.setRange(
                        0.0 - (axisExtensionFactor / 100.0 * histHeight),
                        1000.0 + (axisExtensionFactor * histHeight)
                    )
                    tfPlot.setDomainAxis(1, histXAxis)

                    mainChart.repaint()
                }
            }
        }

        // Range editor
        val initMinValue = max(tfContainer.minDisplayRange.toInt(), 100)
        minText = JTextField(initMinValue.toString())
        minValueLabel = JLabel(String.format("%.1f", tfContainer.range.first))

        val initMaxValue = max(tfContainer.maxDisplayRange.toInt(), 100)
        maxText = JTextField(initMaxValue.toString())
        maxText.horizontalAlignment = SwingConstants.RIGHT
        maxValueLabel = JLabel(String.format("%.1f", tfContainer.range.second))

        rangeSlider = RangeSlider()
        rangeSlider.minimum = tfContainer.range.first.roundToInt()
        rangeSlider.maximum = tfContainer.range.second.roundToInt()
        rangeSlider.value = tfContainer.minDisplayRange.toInt()
        rangeSlider.upperValue = tfContainer.maxDisplayRange.toInt()

        minText.addActionListener { updateSliderRange() }
        maxText.addActionListener { updateSliderRange() }
        rangeSlider.addChangeListener {
            updateConverter()
        }

        rangeEditorPanel = JPanel()
        rangeEditorPanel.layout = MigLayout("fill",
            "[left, 10%]5[right, 40%]5[left, 10%]5[right, 40%]")
        add(rangeEditorPanel, "grow")

        rangeEditorPanel.add(JLabel("min:"), "shrinkx")
        rangeEditorPanel.add(minText, "growx")
        rangeEditorPanel.add(JLabel("max:"), "shrinkx")
        rangeEditorPanel.add(maxText, "growx, wrap")
        rangeEditorPanel.add(rangeSlider, "spanx, growx, wrap")
        rangeEditorPanel.add(minValueLabel, "spanx 2, left")
        rangeEditorPanel.add(maxValueLabel, "spanx 2, right")

//        updateSliderRange()
    }

    private fun createTFImage(): BufferedImage {
        val tfBuffer = tfContainer.transferFunction.serialise().asFloatBuffer()
        val byteArray = ByteArray(tfBuffer.limit())
        for (i in 0 until tfBuffer.limit()) {
            byteArray[i] = (tfBuffer[i] * 255).toUInt().toByte()
        }
        val tfImage = BufferedImage(
            tfContainer.transferFunction.textureSize,
            tfContainer.transferFunction.textureHeight,
            BufferedImage.TYPE_BYTE_GRAY
        )
        tfImage.raster.setDataElements(
            0,
            0,
            tfContainer.transferFunction.textureSize,
            tfContainer.transferFunction.textureHeight,
            byteArray
        )

        return tfImage
    }

    private fun updateSliderRange() {
        val min = minText.toInt()
        val max = maxText.toInt()
        if (min != null && max != null) {
            rangeSlider.value = min
            rangeSlider.upperValue = max
        }
        updateConverter()
    }

    private fun updateConverter() {
        minText.text = rangeSlider.value.toString()
        maxText.text = rangeSlider.upperValue.toString()
        minValueLabel.text = String.format("%.1f", tfContainer.range.first)
        maxValueLabel.text = String.format("%.1f", tfContainer.range.second)

        tfContainer.minDisplayRange = rangeSlider.value.toFloat()
        tfContainer.maxDisplayRange = rangeSlider.upperValue.toFloat()
    }

    private fun JTextField.toInt() = text.toIntOrNull()

    private fun addControlpoint(targetCP: MouseDragTarget) {
        val chart = mainChart as ChartPanel
        val collection = chart.chart.xyPlot.getDataset(0) as XYSeriesCollection
        val series = collection.getSeries("ControlPoints")

        series.add(
            targetCP.x.toFloat(), targetCP.y.toFloat()
        )
        val newTF = TransferFunction()
        for (i in 0 until series.itemCount) {
            newTF.addControlPoint(series.getX(i).toFloat(), series.getY(i).toFloat())
        }
        tfContainer.transferFunction = newTF
    }

    private fun updateControlpoint(targetCP: MouseDragTarget) {
        val chart = mainChart as ChartPanel
        val collection = chart.chart.xyPlot.getDataset(0) as XYSeriesCollection
        val series = collection.getSeries(targetCP.seriesIndex)

        targetCP.x = clamp(0.0, 1.0, targetCP.x)
        targetCP.y = clamp(0.0, 1.0, targetCP.y)

        series.remove(targetCP.itemIndex)
        series.add(targetCP.x, targetCP.y)

        val newTF = TransferFunction()
        for (i in 0 until series.itemCount) {
            newTF.addControlPoint(series.getX(i).toFloat(), series.getY(i).toFloat())
        }
        tfContainer.transferFunction = newTF
    }

    private fun removeControlpoint(targetCP: MouseDragTarget) {
        val chart = mainChart as ChartPanel
        val collection = chart.chart.xyPlot.getDataset(0) as XYSeriesCollection
        val series = collection.getSeries(targetCP.seriesIndex)


        series.remove(targetCP.lastIndex)
        val newTF = TransferFunction()
        for (i in 0 until series.itemCount) {
            newTF.addControlPoint(series.getX(i).toFloat(), series.getY(i).toFloat())
        }
        tfContainer.transferFunction = newTF

        targetCP.lastIndex = -1
    }

    private fun generateHistogramBins(binCount: Double, volumeHistogramData: SimpleHistogramDataset) {
        volumeHistogramData.removeAllBins()

        val histogram = (tfContainer as? HasHistogram)?.generateHistogram()
        if (histogram != null) {
            var binEnd = -0.0000001
            val displayRange = abs(tfContainer.maxDisplayRange - tfContainer.minDisplayRange)
            val binSize = displayRange / binCount
            histogram.forEachIndexed { index, longType ->

                val relativeCount = (longType.get().toFloat() / histogram.totalCount().toFloat()) * histogram.binCount
                val value =
                    (((index.toDouble() / histogram.binCount.toDouble()) * (displayRange / histogram.binCount.toDouble()))) * histogram.binCount.toDouble()

                if (relativeCount.roundToInt() != 0 && (value) >= binEnd) {
                    val binStart =
                        (((index) - (((index) % (histogram.binCount.toDouble() / binCount)))) / histogram.binCount.toDouble()) * displayRange
                    binEnd = binStart + binSize
                    val bin = SimpleHistogramBin(binStart, binEnd, true, false)
                    volumeHistogramData.addBin(bin)
                }
                for (i in 0 until relativeCount.roundToInt()) {
                    volumeHistogramData.addObservation(value)
                }
            }
        }
    }

    companion object{
        fun showTFFrame(tfContainer: HasTransferFunction, volumeName: String = "Volume"){
            val frame = JFrame()
            val tfe = TransferFunctionEditor(tfContainer,volumeName)
            frame.add(tfe)
            frame.pack()
            frame.isVisible = true
        }
    }
}<|MERGE_RESOLUTION|>--- conflicted
+++ resolved
@@ -45,14 +45,12 @@
  * Able to generate a histogram and visualize it as well to help with TF-settings
  * Able to dynamically set the transfer function range -> changes histogram as well
  */
-<<<<<<< HEAD
-class TransferFunctionEditor @JvmOverloads constructor(private val tfContainer : HasTransferFunction, val mainFrame : SwingBridgeFrame = SwingBridgeFrame("1DTransferFunctionEditor"), width : Int = 650, height : Int = 620) {
-=======
+
 class TransferFunctionEditor constructor(
     private val tfContainer: HasTransferFunction,
     volumeName: String = "Volume"
 ): JPanel() {
->>>>>>> abfe00a8
+
     /**
      * MouseDragTarget is set when a ControlPoint has been clicked. The initial index is set to -1 and reset when the Controlpoint has been deleted
      * The target gets passed into the different Controlpoint manipulation functions
@@ -78,7 +76,6 @@
     private val minValueLabel: JLabel
     private val maxValueLabel: JLabel
 
-<<<<<<< HEAD
     //ModeEditor
     private val modePanel : JPanel
     var switchTo = ""
@@ -87,8 +84,6 @@
     private val colormapPanel : JPanel
 
     var name = "VolumeName"
-=======
->>>>>>> abfe00a8
 
     private class ValueAlphaTooltipGenerator : XYToolTipGenerator {
         override fun generateToolTip(dataset: XYDataset, series: Int, category: Int): String {
@@ -292,7 +287,7 @@
             override fun chartMouseMoved(e: ChartMouseEvent) {}
         })
 
-<<<<<<< HEAD
+
         //ColorMap manipulation
         colormapPanel = JPanel()
         colormapPanel.layout = MigLayout()
@@ -342,8 +337,7 @@
             mainChart.repaint()
         }
 
-=======
->>>>>>> abfe00a8
+
         //Histogram Manipulation
         val genHistButton = JCheckBox("Show Histogram")
         add(genHistButton, "growx")

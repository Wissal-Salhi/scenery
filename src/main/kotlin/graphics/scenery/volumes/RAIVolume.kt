--- conflicted
+++ resolved
@@ -7,22 +7,17 @@
 import graphics.scenery.Origin
 import graphics.scenery.utils.extensions.minus
 import graphics.scenery.utils.extensions.times
-import net.imglib2.type.numeric.NumericType
 import net.imglib2.type.numeric.integer.UnsignedByteType
 import org.joml.Matrix4f
 import org.joml.Vector3f
 import org.joml.Vector3i
 import tpietzsch.example2.VolumeViewerOptions
 
-<<<<<<< HEAD
-class RAIVolume(@Transient val ds: VolumeDataSource.RAISource<*>, options: VolumeViewerOptions, hub: Hub): Volume(
+class RAIVolume(@Transient val ds: VolumeDataSource, options: VolumeViewerOptions, hub: Hub): Volume(
     ds,
     options,
     hub
 ) {
-=======
-class RAIVolume(val ds: VolumeDataSource, options: VolumeViewerOptions, hub: Hub): Volume(ds, options, hub) {
->>>>>>> 6eddc8e7
     private constructor() : this(VolumeDataSource.RAISource(UnsignedByteType(), emptyList(), ArrayList<ConverterSetup>(), 0, null), VolumeViewerOptions.options(), Hub()) {
 
     }
@@ -82,7 +77,6 @@
     }
 
     override fun createSpatial(): VolumeSpatial {
-<<<<<<< HEAD
         return RAIVolumeSpatial(this)
     }
 
@@ -91,7 +85,7 @@
             @Suppress("SENSELESS_COMPARISON")
             if (position != null && rotation != null && scale != null ) {
                 val volume = (node as? RAIVolume) ?: return
-                val source = volume.ds.sources.firstOrNull()
+                val source = volume.firstSource()
 
                 val shift = if (source != null) {
                     val s = source.spimSource.getSource(0, 0)
@@ -100,30 +94,6 @@
                     (max - min) * (-0.5f)
                 } else {
                     Vector3f(0.0f, 0.0f, 0.0f)
-=======
-        return object: VolumeSpatial(this) {
-            override fun composeModel() {
-                @Suppress("SENSELESS_COMPARISON")
-                if (position != null && rotation != null && scale != null) {
-                    val source = firstSource()
-
-                    val shift = if (source != null) {
-                        val s = source.spimSource.getSource(0, 0)
-                        val min = Vector3f(s.min(0).toFloat(), s.min(1).toFloat(), s.min(2).toFloat())
-                        val max = Vector3f(s.max(0).toFloat(), s.max(1).toFloat(), s.max(2).toFloat())
-                        (max - min) * (-0.5f)
-                    } else {
-                        Vector3f(0.0f, 0.0f, 0.0f)
-                    }
-
-                    model.translation(position)
-                    model.mul(Matrix4f().set(this.rotation))
-                    model.scale(scale)
-                    model.scale(localScale())
-                    if (origin == Origin.Center) {
-                        model.translate(shift)
-                    }
->>>>>>> 6eddc8e7
                 }
 
                 model.translation(position)
@@ -133,7 +103,6 @@
                 if (volume.origin == Origin.Center) {
                     model.translate(shift)
                 }
-
             }
         }
     }

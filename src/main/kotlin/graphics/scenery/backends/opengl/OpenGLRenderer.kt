package graphics.scenery.backends.opengl

import cleargl.*
import com.jogamp.nativewindow.WindowClosingProtocol
import com.jogamp.newt.event.WindowAdapter
import com.jogamp.newt.event.WindowEvent
import com.jogamp.opengl.*
import com.jogamp.opengl.util.FPSAnimator
import com.jogamp.opengl.util.awt.AWTGLReadBufferUtil
import graphics.scenery.*
import graphics.scenery.backends.*
import graphics.scenery.spirvcrossj.Loader
import graphics.scenery.spirvcrossj.libspirvcrossj
import graphics.scenery.utils.*
import javafx.application.Platform
import org.lwjgl.system.MemoryUtil
import java.io.File
import java.io.FileNotFoundException
import java.lang.reflect.Field
import java.nio.ByteBuffer
import java.nio.ByteOrder
import java.nio.FloatBuffer
import java.nio.IntBuffer
import java.text.SimpleDateFormat
import java.util.*
import java.util.concurrent.ConcurrentHashMap
import java.util.concurrent.TimeUnit
import java.util.concurrent.atomic.AtomicInteger
import javax.imageio.ImageIO
import kotlin.collections.LinkedHashMap
import kotlin.concurrent.withLock
import kotlin.reflect.full.findAnnotation
import kotlin.reflect.full.memberProperties

/**
 * Deferred Lighting Renderer for scenery
 *
 * This is the main class of scenery's Deferred Lighting Renderer. Currently,
 * a rendering strategy using a 32bit position, 16bit normal, 32bit RGBA diffuse/albedo,
 * and 24bit depth buffer is employed. The renderer supports HDR rendering and does that
 * by default. By deactivating the `hdr.Active` [Settings], HDR can be programmatically
 * deactivated. The renderer also supports drawing to HMDs via OpenVR. If this is intended,
 * make sure the `vr.Active` [Settings] is set to `true`, and that the `Hub` has a HMD
 * instance attached.
 *
 * @param[hub] Hub instance to use and attach to.
 * @param[applicationName] The name of this application.
 * @param[scene] The [Scene] instance to initialize first.
 * @param[windowWidth] Horizontal window size.
 * @param[windowHeight] Vertical window size.
 * @param[embedIn] An optional [SceneryPanel] in which to embed the renderer instance.
 * @param[renderConfigFile] The file to create a [RenderConfigReader.RenderConfig] from.
 *
 * @author Ulrik Günther <hello@ulrik.is>
 */

class OpenGLRenderer(hub: Hub,
                     applicationName: String,
                     scene: Scene,
                     width: Int,
                     height: Int,
                     override var embedIn: SceneryPanel? = null,
                     renderConfigFile: String) : Renderer(), Hubable, ClearGLEventListener {
    /** slf4j logger */
    private val logger by LazyLogger()
    /** [GL4] instance handed over, coming from [ClearGLDefaultEventListener]*/
    lateinit private var gl: GL4
    /** should the window close on next looping? */
    override var shouldClose = false
    /** the scenery window */
    override var window: SceneryWindow = SceneryWindow.UninitializedWindow()
    /** separately stored ClearGLWindow */
    var cglWindow: ClearGLWindow? = null
    /** drawble for offscreen rendering */
    var drawable: GLOffscreenAutoDrawable? = null
    /** Whether the renderer manages its own event loop, which is the case for this one. */
    override var managesRenderLoop = true

    /** The currently active scene */
    var scene: Scene = Scene()

    /** Cache of [Node]s, needed e.g. for fullscreen quad rendering */
    private var nodeStore = ConcurrentHashMap<String, Node>()

    /** [Settings] for the renderer */
    override var settings: Settings = Settings()

    /** The hub used for communication between the components */
    override var hub: Hub? = null

    /** Texture cache */
    private var textureCache = HashMap<String, GLTexture>()

    /** Shader Property cache */
    private var shaderPropertyCache = HashMap<Class<*>, List<Field>>()

    /** JOGL Drawable */
    private var joglDrawable: GLAutoDrawable? = null

    /** Flag set when a screenshot is requested */
    private var screenshotRequested = false

    /** H264 movie encoder */
    private var encoder: H264Encoder? = null
    /** Flag set when a movie recording is requested */
    private var recordMovie = false

    /** Eyes of the stereo render targets */
    var eyes = (0..0)

    /** time since last resizing */
    private var lastResizeTimer = Timer()

    /** Window resizing timeout */
    private var WINDOW_RESIZE_TIMEOUT = 200L

    /** Flag to indicate whether framebuffers have to be recreated */
    @Volatile private var mustRecreateFramebuffers = false

    /** GPU stats object */
    private var gpuStats: GPUStats? = null

    /** heartbeat timer */
    private var heartbeatTimer = Timer()
    override var lastFrameTime = System.nanoTime() * 1.0f
    private var currentTime = System.nanoTime()

    var initialized = false
        private set

    private var pboBuffers: Array<ByteBuffer?> = arrayOf(null, null)
    private var pboBufferAvailable = arrayOf(true, true)
    @Volatile private var pbos: IntArray = intArrayOf(0, 0)
    private var readIndex = 0
    private var updateIndex = 1

    private var renderConfig: RenderConfigReader.RenderConfig
    override var renderConfigFile = ""
        set(config) {
            field = config
            this.renderConfig = RenderConfigReader().loadFromFile(renderConfigFile)

            mustRecreateFramebuffers = true
        }

    private var renderpasses = LinkedHashMap<String, OpenGLRenderpass>()
    private var flow: List<String>

    /**
     * Extension function of Boolean to use Booleans in GLSL
     *
     * This function converts a Boolean to Int 0, if false, and to 1, if true
     */
    fun Boolean.toInt(): Int {
        if (this) {
            return 1
        } else {
            return 0
        }
    }

    var applicationName = ""

    private val MATERIAL_HAS_DIFFUSE = 0x0001
    private val MATERIAL_HAS_AMBIENT = 0x0002
    private val MATERIAL_HAS_SPECULAR = 0x0004
    private val MATERIAL_HAS_NORMAL = 0x0008
    private val MATERIAL_HAS_ALPHAMASK = 0x0010

    inner class ResizeHandler {
        @Volatile var lastResize = -1L
        var lastWidth = 0
        var lastHeight = 0

        @Synchronized fun queryResize() {
            if (lastWidth <= 0 || lastHeight <= 0) {
                lastWidth = Math.max(1, lastWidth)
                lastHeight = Math.max(1, lastHeight)
                return
            }

            if (lastResize > 0L && lastResize + WINDOW_RESIZE_TIMEOUT < System.nanoTime()) {
                lastResize = System.nanoTime()
                return
            }

            if (lastWidth == window.width && lastHeight == window.height) {
                return
            }

            mustRecreateFramebuffers = true
            gl.glDeleteBuffers(2, pbos, 0)
            pbos[0] = 0
            pbos[1] = 0

            window.width = lastWidth
            window.height = lastHeight

            drawable?.setSurfaceSize(window.width, window.height)

            lastResize = -1L
        }
    }

    class OpenGLBuffer(var gl: GL4, var size: Int) {
        var buffer: ByteBuffer
            private set
        var id = intArrayOf(-1)
            private set
        var alignment = 256L
            private set

        init {
            val tmp = intArrayOf(0, 0)
            gl.glGetIntegerv(GL4.GL_UNIFORM_BUFFER_OFFSET_ALIGNMENT, tmp, 0)
            alignment = tmp[0].toLong()

            gl.glGenBuffers(1, id, 0)
            buffer = MemoryUtil.memAlloc(maxOf(tmp[0], size))

            val valBuf = MemoryUtil.memAlloc(maxOf(tmp[0], size))
            while(valBuf.hasRemaining()) { valBuf.put(0xAF.toByte()) }
            valBuf.flip()

            gl.glBindBuffer(GL4.GL_UNIFORM_BUFFER, id[0])
            gl.glBufferData(GL4.GL_UNIFORM_BUFFER, size * 1L, valBuf, GL4.GL_DYNAMIC_DRAW)
            gl.glBindBuffer(GL4.GL_UNIFORM_BUFFER, 0)

            MemoryUtil.memFree(valBuf)
        }

        fun copyFromStagingBuffer() {
            buffer.flip()

            gl.glBindBuffer(GL4.GL_UNIFORM_BUFFER, id[0])
            gl.glBufferSubData(GL4.GL_UNIFORM_BUFFER, 0, buffer.remaining() * 1L, buffer)
            gl.glBindBuffer(GL4.GL_UNIFORM_BUFFER, 0)
        }

        fun reset() {
            buffer.position(0)
            buffer.limit(size)
        }

        fun advance(align: Long = this.alignment): Int {
            val pos = buffer.position()
            val rem = pos.rem(align)

            if (rem != 0L) {
                val newpos = pos + align.toInt() - rem.toInt()
                buffer.position(newpos)
            }

            return buffer.position()
        }
    }

    internal val buffers = HashMap<String, OpenGLBuffer>()
    internal val sceneUBOs = ArrayList<Node>()

    internal val resizeHandler = ResizeHandler()

    /**
     * Constructor for OpenGLRenderer, initialises geometry buffers
     * according to eye configuration. Also initialises different rendering passes.
     *
     */
    init {

        Loader.loadNatives()
        libspirvcrossj.initializeProcess()

        logger.info("Initializing OpenGL Renderer...")
        this.hub = hub
        this.settings = loadDefaultRendererSettings(hub.get(SceneryElement.Settings) as Settings)
        this.window.width = width
        this.window.height = height

        this.renderConfigFile = renderConfigFile
        this.renderConfig = RenderConfigReader().loadFromFile(renderConfigFile)

        this.flow = this.renderConfig.createRenderpassFlow()

        logger.info("Loaded ${renderConfig.name} (${renderConfig.description ?: "no description"}")

        this.scene = scene
        this.applicationName = applicationName

        val hmd = hub.getWorkingHMDDisplay()
        if (settings.get("vr.Active") && hmd != null) {
            this.window.width = hmd.getRenderTargetSize().x().toInt() * 2
            this.window.height = hmd.getRenderTargetSize().y().toInt()
        }

        if (embedIn != null) {
            val profile = GLProfile.getMaxProgrammableCore(true)
            val caps = GLCapabilities(profile)
            caps.hardwareAccelerated = true
            caps.doubleBuffered = true
            caps.isOnscreen = false
            caps.isPBuffer = true
            caps.redBits = 8
            caps.greenBits = 8
            caps.blueBits = 8
            caps.alphaBits = 8

            val factory = GLDrawableFactory.getFactory(profile)
            drawable = factory.createOffscreenAutoDrawable(factory.defaultDevice, caps,
                DefaultGLCapabilitiesChooser(), window.width, window.height)
                .apply {

                    addGLEventListener(this@OpenGLRenderer)

                    animator = FPSAnimator(this, 600)
                    animator.setUpdateFPSFrames(600, null)
                    animator.start()

                    embedIn?.let { panel ->
                        panel.imageView.scaleY = -1.0

                        panel.widthProperty()?.addListener { _, _, newWidth ->
                            resizeHandler.lastWidth = newWidth.toInt()
                        }

                        panel.heightProperty()?.addListener { _, _, newHeight ->
                            resizeHandler.lastHeight = newHeight.toInt()
                        }
                    }

                    window = SceneryWindow.JavaFXStage(embedIn!!)
                    window.width = width
                    window.height = height

                    resizeHandler.lastWidth = window.width
                    resizeHandler.lastHeight = window.height

                }
        } else {
            val w = this.window.width
            val h = this.window.height

            cglWindow = ClearGLWindow("",
                w,
                h, this).apply {

                if (embedIn != null) {

                } else {
                    window = SceneryWindow.ClearGLWindow(this)
                    window.width = w
                    window.height = h

                    val windowAdapter = object: WindowAdapter() {
                        override fun windowDestroyNotify(e: WindowEvent?) {
                            shouldClose = true
                            cglWindow?.close()
                        }
                    }

                    this.addWindowListener(windowAdapter)

                    this.setFPS(300)
                    this.start()
                    this.setDefaultCloseOperation(WindowClosingProtocol.WindowClosingMode.DO_NOTHING_ON_CLOSE)

                    this.isVisible = true
                }
            }
        }
    }

    override fun init(pDrawable: GLAutoDrawable) {
        this.gl = pDrawable.gl.gL4

        val width = this.window.width
        val height = this.window.height

        gl.swapInterval = 0

        val driverString = gl.glGetString(GL4.GL_RENDERER)
        val driverVersion = gl.glGetString(GL4.GL_VERSION)
        logger.info("OpenGLRenderer: $width x $height on $driverString, $driverVersion")

        if (driverVersion.toLowerCase().indexOf("nvidia") != -1 && System.getProperty("os.name").toLowerCase().indexOf("windows") != -1) {
            gpuStats = NvidiaGPUStats()
        }

        val numExtensionsBuffer = IntBuffer.allocate(1)
        gl.glGetIntegerv(GL4.GL_NUM_EXTENSIONS, numExtensionsBuffer)
        val extensions = (0 until numExtensionsBuffer[0]).map { gl.glGetStringi(GL4.GL_EXTENSIONS, it) }
        logger.debug("Available OpenGL extensions: ${extensions.joinToString(", ")}")

        settings.set("ssao.FilterRadius", GLVector(5.0f / width, 5.0f / height))

        buffers.put("UBOBuffer", OpenGLBuffer(gl, 10 * 1024 * 1024))
        buffers.put("LightParameters", OpenGLBuffer(gl, 10 * 1024 * 1024))
        buffers.put("VRParameters", OpenGLBuffer(gl, 2 * 1024))
        buffers.put("ShaderPropertyBuffer", OpenGLBuffer(gl, 10 * 1024 * 1024))
        buffers.put("ShaderParametersBuffer", OpenGLBuffer(gl, 128 * 1024))

        prepareDefaultTextures()

        renderpasses = prepareRenderpasses(renderConfig, window.width, window.height)

        // enable required features
//        gl.glEnable(GL4.GL_TEXTURE_GATHER)
        gl.glEnable(GL4.GL_PROGRAM_POINT_SIZE)

        initialized = true

        heartbeatTimer.scheduleAtFixedRate(object : TimerTask() {
            override fun run() {
                gpuStats?.let {
                    it.update(0)

                    hub?.get(SceneryElement.Statistics).let { s ->
                        val stats = s as Statistics

                        stats.add("GPU", it.get("GPU"), isTime = false)
                        stats.add("GPU bus", it.get("Bus"), isTime = false)
                        stats.add("GPU mem", it.get("AvailableDedicatedVideoMemory"), isTime = false)
                    }

                    if (settings.get<Boolean>("Renderer.PrintGPUStats")) {
                        logger.info(it.utilisationToString())
                        logger.info(it.memoryUtilisationToString())
                    }
                }
            }
        }, 0, 1000)

        initializeScene()
    }

    private fun Node.rendererMetadata(): OpenGLObjectState? {
        return this.metadata["OpenGLRenderer"] as? OpenGLObjectState
    }

    fun prepareRenderpasses(config: RenderConfigReader.RenderConfig, windowWidth: Int, windowHeight: Int): LinkedHashMap<String, OpenGLRenderpass> {
        buffers["ShaderParametersBuffer"]!!.reset()

        val framebuffers = ConcurrentHashMap<String, GLFramebuffer>()
        val passes = LinkedHashMap<String, OpenGLRenderpass>()

        val flow = renderConfig.createRenderpassFlow()

        val supersamplingFactor = if(settings.get<Float>("Renderer.SupersamplingFactor").toInt() == 1) {
            if(cglWindow != null && ClearGLWindow.isRetina(cglWindow!!.gl)) {
                logger.debug("Setting Renderer.SupersamplingFactor to 0.5, as we are rendering on a retina display.")
                settings.set("Renderer.SupersamplingFactor", 0.5f)
                0.5f
            } else {
                settings.get<Float>("Renderer.SupersamplingFactor")
            }
        } else {
            settings.get<Float>("Renderer.SupersamplingFactor")
        }

<<<<<<< HEAD
=======
        scene.findObserver()?.let { cam ->
            cam.perspectiveCamera(cam.fov, windowWidth * supersamplingFactor, windowHeight * supersamplingFactor, cam.nearPlaneDistance, cam.farPlaneDistance)
        }

>>>>>>> c3adcc29
        settings.set("Renderer.displayWidth", (windowWidth * supersamplingFactor).toInt())
        settings.set("Renderer.displayHeight", (windowHeight * supersamplingFactor).toInt())

        flow.map { passName ->
            val passConfig = config.renderpasses[passName]!!
            val pass = OpenGLRenderpass(passName, passConfig)

            var width = windowWidth
            var height = windowHeight

            config.rendertargets.filter { it.key == passConfig.output }.map { rt ->
                width = (supersamplingFactor * windowWidth * rt.value.size.first).toInt()
                height = (supersamplingFactor * windowHeight * rt.value.size.second).toInt()
                logger.info("Creating render framebuffer ${rt.key} for pass $passName (${width}x$height)")

                settings.set("Renderer.$passName.displayWidth", width)
                settings.set("Renderer.$passName.displayHeight", height)

                if (framebuffers.containsKey(rt.key)) {
                    logger.info("Reusing already created framebuffer")
                    pass.output.put(rt.key, framebuffers[rt.key]!!)
                } else {
                    val framebuffer = GLFramebuffer(gl, width, height)

                    rt.value.attachments.forEach { att ->
                        logger.info(" + attachment ${att.key}, ${att.value.name}")

                        when (att.value) {
                            RenderConfigReader.TargetFormat.RGBA_Float32 -> framebuffer.addFloatRGBABuffer(gl, att.key, 32)
                            RenderConfigReader.TargetFormat.RGBA_Float16 -> framebuffer.addFloatRGBABuffer(gl, att.key, 16)

                            RenderConfigReader.TargetFormat.RGB_Float32 -> framebuffer.addFloatRGBBuffer(gl, att.key, 32)
                            RenderConfigReader.TargetFormat.RGB_Float16 -> framebuffer.addFloatRGBBuffer(gl, att.key, 16)

                            RenderConfigReader.TargetFormat.RG_Float32 -> framebuffer.addFloatRGBuffer(gl, att.key, 32)
                            RenderConfigReader.TargetFormat.RG_Float16 -> framebuffer.addFloatRGBuffer(gl, att.key, 16)
                            RenderConfigReader.TargetFormat.R_Float16 -> framebuffer.addFloatRBuffer(gl, att.key, 16)

                            RenderConfigReader.TargetFormat.RGBA_UInt16 -> framebuffer.addUnsignedByteRGBABuffer(gl, att.key, 16)
                            RenderConfigReader.TargetFormat.RGBA_UInt8 -> framebuffer.addUnsignedByteRGBABuffer(gl, att.key, 8)
                            RenderConfigReader.TargetFormat.R_UInt16 -> framebuffer.addUnsignedByteRBuffer(gl, att.key, 16)
                            RenderConfigReader.TargetFormat.R_UInt8 -> framebuffer.addUnsignedByteRBuffer(gl, att.key, 8)

                            RenderConfigReader.TargetFormat.Depth32 -> framebuffer.addDepthBuffer(gl, att.key, 32)
                            RenderConfigReader.TargetFormat.Depth24 -> framebuffer.addDepthBuffer(gl, att.key, 24)
                        }
                    }

                    pass.output.put(rt.key, framebuffer)
                    framebuffers.put(rt.key, framebuffer)
                }
            }

            if(passConfig.output == "Viewport") {
                width = (supersamplingFactor * windowWidth).toInt()
                height = (supersamplingFactor * windowHeight).toInt()
                logger.info("Creating render framebuffer Viewport for pass $passName (${width}x$height)")

                settings.set("Renderer.$passName.displayWidth", width)
                settings.set("Renderer.$passName.displayHeight", height)

                val framebuffer = GLFramebuffer(gl, width, height)
                framebuffer.addUnsignedByteRGBABuffer(gl, "Viewport", 8)

                pass.output.put("Viewport", framebuffer)
                framebuffers.put("Viewport", framebuffer)
            }

            pass.openglMetadata.renderArea = OpenGLRenderpass.Rect2D(
                (pass.passConfig.viewportSize.first * width).toInt(),
                (pass.passConfig.viewportSize.second * height).toInt(),
                (pass.passConfig.viewportOffset.first * width).toInt(),
                (pass.passConfig.viewportOffset.second * height).toInt())
            logger.debug("Render area for $passName: ${pass.openglMetadata.renderArea.width}x${pass.openglMetadata.renderArea.height}")

            pass.openglMetadata.viewport = OpenGLRenderpass.Viewport(OpenGLRenderpass.Rect2D(
                (pass.passConfig.viewportSize.first * width).toInt(),
                (pass.passConfig.viewportSize.second * height).toInt(),
                (pass.passConfig.viewportOffset.first * width).toInt(),
                (pass.passConfig.viewportOffset.second * height).toInt()),
                0.0f, 1.0f)

            pass.openglMetadata.scissor = OpenGLRenderpass.Rect2D(
                (pass.passConfig.viewportSize.first * width).toInt(),
                (pass.passConfig.viewportSize.second * height).toInt(),
                (pass.passConfig.viewportOffset.first * width).toInt(),
                (pass.passConfig.viewportOffset.second * height).toInt())

            pass.openglMetadata.eye = pass.passConfig.eye
            pass.defaultShader = prepareShaderProgram(Renderer::class.java, pass.passConfig.shaders.toTypedArray())

            pass.initializeShaderParameters(settings, buffers["ShaderParametersBuffer"]!!)

            passes.put(passName, pass)
        }

        // connect inputs
        passes.forEach { pass ->
            val passConfig = config.renderpasses[pass.key]!!

            passConfig.inputs?.forEach { inputTarget ->
                val targetName = if(inputTarget.contains(".")) {
                    inputTarget.substringBefore(".")
                } else {
                    inputTarget
                }

                passes.filter {
                    it.value.output.keys.contains(targetName)
                }.forEach { pass.value.inputs.put(inputTarget, it.value.output[targetName]!!) }
            }

            with(pass.value) {
                // initialize pass if needed
            }
        }

        return passes
    }

    protected fun prepareShaderProgram(baseClass: Class<*>, shaders: Array<String>): OpenGLShaderProgram? {

        val modules = HashMap<GLShaderType, OpenGLShaderModule>()

        shaders.forEach {
            if (baseClass.getResource("shaders/" + it) != null) {
                val m = OpenGLShaderModule.getFromCacheOrCreate(gl, "main", baseClass, "shaders/" + it)
                modules.put(m.shaderType, m)
            } else {
                if(Renderer::class.java.getResource("shaders/" + it) != null && baseClass !is Renderer) {
                    val m = OpenGLShaderModule.getFromCacheOrCreate(gl, "main", Renderer::class.java, "shaders/" + it)
                    modules.put(m.shaderType, m)
                } else {
                    if(Renderer::class.java.getResource("shaders/" + it.substringBeforeLast(".spv")) != null && baseClass !is Renderer) {
                        val m = OpenGLShaderModule.getFromCacheOrCreate(gl, "main", Renderer::class.java, "shaders/" + it)
                        modules.put(m.shaderType, m)
                    } else {
                        logger.warn("Shader not found: shaders/$it")
                        return null
                    }
                }
            }
        }

        val program = OpenGLShaderProgram(gl, modules)
        return if(program.isValid()) {
            program
        } else {
            null
        }
    }

    override fun display(pDrawable: GLAutoDrawable) {
        val fps = pDrawable.animator?.lastFPS ?: 0.0f

        window.setTitle("$applicationName [${this@OpenGLRenderer.javaClass.simpleName}] - ${fps.toInt()} fps")

        this.joglDrawable = pDrawable

        if (mustRecreateFramebuffers) {
            renderpasses = prepareRenderpasses(renderConfig, window.width, window.height)
            flow = renderConfig.createRenderpassFlow()


            mustRecreateFramebuffers = false
        }

        this@OpenGLRenderer.render()
    }

    override fun setClearGLWindow(pClearGLWindow: ClearGLWindow) {
        cglWindow = pClearGLWindow
    }

    override fun getClearGLWindow(): ClearGLDisplayable {
        return cglWindow!!
    }

    override fun reshape(pDrawable: GLAutoDrawable,
                         pX: Int,
                         pY: Int,
                         pWidth: Int,
                         pHeight: Int) {
        var height = pHeight

        if (height == 0)
            height = 1

        this@OpenGLRenderer.reshape(pWidth, height)
    }

    override fun dispose(pDrawable: GLAutoDrawable) {
        cglWindow?.stop()
    }

    /**
     * Based on the [GLFramebuffer], devises a texture unit that can be used
     * for object textures.
     *
     * @param[type] texture type
     * @return Int of the texture unit to be used
     */
    fun textureTypeToUnit(target: OpenGLRenderpass, type: String): Int {
        val offset = if (target.inputs.values.isNotEmpty()) {
            target.inputs.values.sumBy { it.boundBufferNum }
        } else {
            0
        }

        return offset + when (type) {
            "ambient" -> 0
            "diffuse" -> 1
            "specular" -> 2
            "normal" -> 3
            "alphamask" -> 4
            "displacement" -> 5
            "3D-volume" -> 6
            else -> {
                logger.warn("Unknown texture type $type"); 10
            }
        }
    }

    private fun textureTypeToArrayName(type: String): String {
        return when (type) {
            "ambient" -> "ObjectTextures[0]"
            "diffuse" -> "ObjectTextures[1]"
            "specular" -> "ObjectTextures[2]"
            "normal" -> "ObjectTextures[3]"
            "alphamask" -> "ObjectTextures[4]"
            "displacement" -> "ObjectTextures[5]"
            "3D-volume" -> "VolumeTextures"
            else -> {
                logger.warn("Unknown texture type $type")
                "ObjectTextures[0]"
            }
        }
    }

    /**
     * Converts a [GeometryType] to an OpenGL geometry type
     *
     * @return Int of the OpenGL geometry type.
     */
    private fun GeometryType.toOpenGLType(): Int {
        return when (this) {
            GeometryType.TRIANGLE_STRIP -> GL4.GL_TRIANGLE_STRIP
            GeometryType.POLYGON -> GL4.GL_TRIANGLES
            GeometryType.TRIANGLES -> GL4.GL_TRIANGLES
            GeometryType.TRIANGLE_FAN -> GL4.GL_TRIANGLE_FAN
            GeometryType.POINTS -> GL4.GL_POINTS
            GeometryType.LINE -> GL4.GL_LINE_STRIP
            GeometryType.LINES_ADJACENCY -> GL4.GL_LINES_ADJACENCY
            GeometryType.LINE_STRIP_ADJACENCY -> GL4.GL_LINE_STRIP_ADJACENCY
        }
    }

    fun Int.toggle(): Int {
        if (this == 0) {
            return 1
        } else if (this == 1) {
            return 0
        }

        logger.warn("Property is not togglable.")
        return this
    }

    /**
     * Toggles deferred shading buffer debug view. Used for e.g.
     * [graphics.scenery.controls.behaviours.ToggleCommand]
     */
    @Suppress("UNUSED")
    fun toggleDebug() {
        settings.getAllSettings().forEach {
            if (it.toLowerCase().contains("debug")) {
                try {
                    val property = settings.get<Int>(it).toggle()
                    settings.set(it, property)

                } catch(e: Exception) {
                    logger.warn("$it is a property that is not togglable.")
                }
            }
        }
    }

    /**
     * Toggles Screen-space ambient occlusion. Used for e.g.
     * [graphics.scenery.controls.behaviours.ToggleCommand].
     */
    @Suppress("UNUSED")
    fun toggleSSAO() {
        if (!settings.get<Boolean>("ssao.Active")) {
            settings.set("ssao.Active", true)
        } else {
            settings.set("ssao.Active", false)
        }
    }

    /**
     * Toggles HDR rendering. Used for e.g.
     * [graphics.scenery.controls.behaviours.ToggleCommand].
     */
    @Suppress("UNUSED")
    fun toggleHDR() {
        if (!settings.get<Boolean>("hdr.Active")) {
            settings.set("hdr.Active", true)
        } else {
            settings.set("hdr.Active", false)
        }
    }

    /**
     * Increases the HDR exposure value. Used for e.g.
     * [graphics.scenery.controls.behaviours.ToggleCommand].
     */
    @Suppress("UNUSED")
    fun increaseExposure() {
        val exp: Float = settings.get<Float>("hdr.Exposure")
        settings.set("hdr.Exposure", exp + 0.05f)
    }

    /**
     * Decreases the HDR exposure value.Used for e.g.
     * [graphics.scenery.controls.behaviours.ToggleCommand].
     */
    @Suppress("UNUSED")
    fun decreaseExposure() {
        val exp: Float = settings.get<Float>("hdr.Exposure")
        settings.set("hdr.Exposure", exp - 0.05f)
    }

    /**
     * Increases the HDR gamma value. Used for e.g.
     * [graphics.scenery.controls.behaviours.ToggleCommand].
     */
    @Suppress("unused")
    fun increaseGamma() {
        val gamma: Float = settings.get<Float>("hdr.Gamma")
        settings.set("hdr.Gamma", gamma + 0.05f)
    }

    /**
     * Decreases the HDR gamma value. Used for e.g.
     * [graphics.scenery.controls.behaviours.ToggleCommand].
     */
    @Suppress("unused")
    fun decreaseGamma() {
        val gamma: Float = settings.get<Float>("hdr.Gamma")
        if (gamma - 0.05f >= 0) settings.set("hdr.Gamma", gamma - 0.05f)
    }

    /**
     * Toggles fullscreen. Used for e.g.
     * [graphics.scenery.controls.behaviours.ToggleCommand].
     */
    @Suppress("unused")
    fun toggleFullscreen() {
        if (!settings.get<Boolean>("wantsFullscreen")) {
            settings.set("wantsFullscreen", true)
        } else {
            settings.set("wantsFullscreen", false)
        }
    }

    /**
     * Convenience function that extracts the [OpenGLObjectState] from a [Node]'s
     * metadata.
     *
     * @param[node] The node of interest
     * @return The [OpenGLObjectState] of the [Node]
     */
    fun getOpenGLObjectStateFromNode(node: Node): OpenGLObjectState {
        return node.metadata["OpenGLRenderer"] as OpenGLObjectState
    }

    /**
     * Initializes the [Scene] with the [OpenGLRenderer], to be called
     * before [render].
     */
    override fun initializeScene() {
        scene.discover(scene, { it is HasGeometry })
            .forEach { it ->
                it.metadata.put("OpenGLRenderer", OpenGLObjectState())
                initializeNode(it)
            }

        scene.initialized = true
        logger.info("Initialized ${textureCache.size} textures")
    }

    private fun Display.wantsVR(): Display? {
        if (settings.get<Boolean>("vr.Active")) {
            return this@wantsVR
        } else {
            return null
        }
    }

    @Synchronized fun updateDefaultUBOs() {
        // find observer, if none, return
        val cam = scene.findObserver() ?: return

        val hmd = hub?.getWorkingHMDDisplay()?.wantsVR()

        cam.view = cam.getTransformation()
        cam.updateWorld(true, false)

        buffers["VRParameters"]!!.reset()
        val vrUbo = OpenGLUBO(backingBuffer = buffers["VRParameters"]!!)

        vrUbo.add("projection0", {
            (hmd?.getEyeProjection(0, cam.nearPlaneDistance, cam.farPlaneDistance)
                ?: cam.projection)
        })
        vrUbo.add("projection1", {
            (hmd?.getEyeProjection(1, cam.nearPlaneDistance, cam.farPlaneDistance)
                ?: cam.projection)
        })
        vrUbo.add("inverseProjection0", {
            (hmd?.getEyeProjection(0, cam.nearPlaneDistance, cam.farPlaneDistance)
                ?: cam.projection).inverse
        })
        vrUbo.add("inverseProjection1", {
            (hmd?.getEyeProjection(1, cam.nearPlaneDistance, cam.farPlaneDistance)
                ?: cam.projection).inverse
        })
        vrUbo.add("headShift", { hmd?.getHeadToEyeTransform(0) ?: GLMatrix.getIdentity() })
        vrUbo.add("IPD", { hmd?.getIPD() ?: 0.05f })
        vrUbo.add("stereoEnabled", { renderConfig.stereoEnabled.toInt() })

        vrUbo.populate()
        buffers["VRParameters"]!!.copyFromStagingBuffer()

        buffers["UBOBuffer"]!!.reset()
        buffers["ShaderPropertyBuffer"]!!.reset()

        sceneUBOs.forEach { node ->
            node.lock.withLock {
                if (!node.metadata.containsKey(this.javaClass.simpleName)) {
                    return@withLock
                }

                val s = node.metadata[this.javaClass.simpleName] as OpenGLObjectState

                val ubo = s.UBOs["Matrices"]!!

                node.updateWorld(true, false)

                var bufferOffset = ubo.backingBuffer!!.advance()
                ubo.offset = bufferOffset
                node.view.copyFrom(cam.view)
                ubo.populate(offset = bufferOffset.toLong())

                val materialUbo = (node.metadata["OpenGLRenderer"]!! as OpenGLObjectState).UBOs["MaterialProperties"]!!
                bufferOffset = ubo.backingBuffer.advance()
                materialUbo.offset = bufferOffset

                materialUbo.populate(offset = bufferOffset.toLong())

                if (s.UBOs.containsKey("ShaderProperties")) {
                    val propertyUbo = s.UBOs["ShaderProperties"]!!
                    // TODO: Correct buffer advancement
                    val offset = propertyUbo.backingBuffer!!.advance()
                    propertyUbo.populate(offset = offset.toLong())
                    propertyUbo.offset = offset
                }
            }
        }

        buffers["UBOBuffer"]!!.copyFromStagingBuffer()
        buffers["LightParameters"]!!.reset()

//        val lights = sceneObjects.filter { it is PointLight }

        val lightUbo = OpenGLUBO(backingBuffer = buffers["LightParameters"]!!)
        lightUbo.add("ViewMatrix0", { cam.getTransformationForEye(0) })
        lightUbo.add("ViewMatrix1", { cam.getTransformationForEye(1) })
        lightUbo.add("InverseViewMatrix0", { cam.getTransformationForEye(0).inverse })
        lightUbo.add("InverseViewMatrix1", { cam.getTransformationForEye(1).inverse })
        lightUbo.add("ProjectionMatrix", { cam.projection })
        lightUbo.add("InverseProjectionMatrix", { cam.projection.inverse })
        lightUbo.add("CamPosition", { cam.position })
//        lightUbo.add("numLights", { lights.size })

//        lights.forEachIndexed { i, light ->
//            val l = light as PointLight
//            l.updateWorld(true, false)
//
//            lightUbo.add("Linear-$i", { l.linear })
//            lightUbo.add("Quadratic-$i", { l.quadratic })
//            lightUbo.add("Intensity-$i", { l.intensity })
//            lightUbo.add("Radius-$i", { -l.linear + Math.sqrt(l.linear * l.linear - 4 * l.quadratic * (1.0 - (256.0f / 5.0) * 100)).toFloat() })
//            lightUbo.add("Position-$i", { l.position })
//            lightUbo.add("Color-$i", { l.emissionColor })
//            lightUbo.add("filler-$i", { 0.0f })
//        }

        lightUbo.populate()

        buffers["LightParameters"]!!.copyFromStagingBuffer()
        buffers["ShaderPropertyBuffer"]!!.copyFromStagingBuffer()
    }


    /**
     * Update a [Node]'s geometry, if needed and run it's preDraw() routine.
     *
     * @param[n] The Node to update and preDraw()
     */
    private fun preDrawAndUpdateGeometryForNode(n: Node) {
        if (n is HasGeometry) {
            if (n.dirty) {
                if (n.lock.tryLock()) {
                    if (n.vertices.remaining() > 0 && n.normals.remaining() > 0) {
                        updateVertices(n)
                        updateNormals(n)
                    }

                    if (n.texcoords.remaining() > 0) {
                        updateTextureCoords(n)
                    }

                    if (n.indices.remaining() > 0) {
                        updateIndices(n)
                    }

                    n.dirty = false

                    n.lock.unlock()
                }
            }

            n.preDraw()
        }
    }

    /**
     * Set a [GLProgram]'s uniforms according to a [Node]'s [ShaderProperty]s.
     *
     * This functions uses reflection to query for a Node's declared fields and checks
     * whether they are marked up with the [ShaderProperty] annotation. If this is the case,
     * the [GLProgram]'s uniform with the same name as the field is set to its value.
     *
     * Currently limited to GLVector, GLMatrix, Int and Float properties.
     *
     * @param[n] The Node to search for [ShaderProperty]s
     * @param[program] The [GLProgram] used to render the Node
     */
    @Suppress("unused")
    private fun setShaderPropertiesForNode(n: Node, program: GLProgram) {
        shaderPropertyCache
            .getOrPut(n.javaClass, { n.javaClass.declaredFields.filter { it.isAnnotationPresent(ShaderProperty::class.java) } })
            .forEach { property ->
                property.isAccessible = true
                val field = property.get(n)

                when (property.type) {
                    GLVector::class.java -> {
                        program.getUniform(property.name).setFloatVector(field as GLVector)
                    }

                    Int::class.java -> {
                        program.getUniform(property.name).setInt(field as Int)
                    }

                    Float::class.java -> {
                        program.getUniform(property.name).setFloat(field as Float)
                    }

                    GLMatrix::class.java -> {
                        program.getUniform(property.name).setFloatMatrix((field as GLMatrix).floatArray, false)
                    }

                    else -> {
                        logger.warn("Could not derive shader data type for @ShaderProperty ${n.javaClass.canonicalName}.${property.name} of type ${property.type}!")
                    }
                }
            }
    }

    private fun blitFramebuffers(source: GLFramebuffer?, target: GLFramebuffer?,
                                 sourceOffset: OpenGLRenderpass.Rect2D,
                                 targetOffset: OpenGLRenderpass.Rect2D,
                                 colorOnly: Boolean = false, depthOnly: Boolean = false,
                                 sourceName: String? = null) {
        if (target != null) {
            target.setDrawBuffers(gl)
        } else {
            gl.glBindFramebuffer(GL4.GL_DRAW_FRAMEBUFFER, 0)
        }

        if (source != null) {
            if(sourceName != null) {
                source.setReadBuffers(gl, sourceName)
            } else {
                source.setReadBuffers(gl)
            }
        } else {
            gl.glBindFramebuffer(GL4.GL_READ_FRAMEBUFFER, 0)
        }

        val (blitColor, blitDepth) = when {
            colorOnly && !depthOnly -> true to false
            !colorOnly && depthOnly -> false to true
            else -> true to true
        }

        if(blitColor) {
            if (source?.hasColorAttachment() != false) {
                gl.glBlitFramebuffer(
                    sourceOffset.offsetX, sourceOffset.offsetY,
                    sourceOffset.offsetX + sourceOffset.width, sourceOffset.offsetY + sourceOffset.height,
                    targetOffset.offsetX, targetOffset.offsetY,
                    targetOffset.offsetX + targetOffset.width, targetOffset.offsetY + targetOffset.height,
                    GL4.GL_COLOR_BUFFER_BIT, GL4.GL_LINEAR)
            }
        }

        if(blitDepth) {
            if ((source?.hasDepthAttachment() != false && target?.hasDepthAttachment() != false) || (depthOnly && !colorOnly)) {
                gl.glBlitFramebuffer(
                    sourceOffset.offsetX, sourceOffset.offsetY,
                    sourceOffset.offsetX + sourceOffset.width, sourceOffset.offsetY + sourceOffset.height,
                    targetOffset.offsetX, targetOffset.offsetY,
                    targetOffset.offsetX + targetOffset.width, targetOffset.offsetY + targetOffset.height,
                    GL4.GL_DEPTH_BUFFER_BIT, GL4.GL_NEAREST)
            } else {
                logger.trace("Either source or target don't have a depth buffer. If blitting to window surface, this is not a problem.")
            }
        }

        gl.glBindFramebuffer(GL4.GL_FRAMEBUFFER, 0)
    }

    private fun updateInstanceBuffers(sceneObjects:List<Node>) {
        val instanceMasters = sceneObjects.filter { it.instanceMaster }

        instanceMasters.forEach { parent ->
            updateInstanceBuffer(parent, parent.rendererMetadata()!!)
        }
    }

    private fun updateInstanceBuffer(parentNode: Node, state: OpenGLObjectState): OpenGLObjectState {
        logger.trace("Updating instance buffer for ${parentNode.name}")

        if (parentNode.instances.isEmpty()) {
            logger.debug("$parentNode has no child instances attached, returning.")
            return state
        }

        // first we create a fake UBO to gauge the size of the needed properties
        val ubo = OpenGLUBO()
        ubo.fromInstance(parentNode.instances.first())

        val instanceBufferSize = ubo.getSize() * parentNode.instances.size

        val stagingBuffer = if(state.vertexBuffers.containsKey("instanceStaging") && state.vertexBuffers["instanceStaging"]!!.capacity() >= instanceBufferSize) {
            state.vertexBuffers["instanceStaging"]!!
        } else {
            logger.debug("${parentNode.name}: Creating new staging buffer with capacity=$instanceBufferSize (${ubo.getSize()} x ${parentNode.instances.size})")
            val buffer = BufferUtils.allocateByte(instanceBufferSize)

            state.vertexBuffers.put("instanceStaging", buffer)
            buffer
        }

        logger.trace("{}: Staging buffer position, {}, cap={}", parentNode.name, stagingBuffer.position(), stagingBuffer.capacity())

        val index = AtomicInteger(0)
        parentNode.instances.parallelStream().forEach { node ->
            node.needsUpdate = true
            node.needsUpdateWorld = true
            node.updateWorld(true, false)

            node.metadata.getOrPut("instanceBufferView", {
                stagingBuffer.duplicate().order(ByteOrder.LITTLE_ENDIAN)
            }).run {
                val buffer = this as? ByteBuffer?: return@run

                ubo.populateParallel(buffer, offset = index.getAndIncrement() * ubo.getSize()*1L, elements = node.instancedProperties)
            }
        }

        stagingBuffer.position(parentNode.instances.size * ubo.getSize())
        stagingBuffer.flip()

        val instanceBuffer = if (state.additionalBufferIds.containsKey("instance")) {
            state.additionalBufferIds["instance"]!!
        } else {
            logger.debug("Instance buffer for ${parentNode.name} needs to be reallocated due to insufficient size ($instanceBufferSize vs ${state.vertexBuffers["instance"]?.capacity() ?: "<not allocated yet>"})")

            val bufferArray = intArrayOf(0)
            gl.glGenBuffers(1, bufferArray, 0)

            gl.glBindVertexArray(state.mVertexArrayObject[0])
            gl.glBindBuffer(GL4.GL_ARRAY_BUFFER, bufferArray[0])

            // instance data starts after vertex, normal, texcoord
            val locationBase = 3
            var location = locationBase
            parentNode.instances.first().instancedProperties.entries.forEachIndexed { locationOffset, element ->
                val result = element.value.invoke()
                val sizeAlignment = ubo.getSizeAndAlignment(result)
                location += locationOffset

                val glType = when(result.javaClass) {
                    java.lang.Integer::class.java,
                    Int::class.java -> GL4.GL_INT

                    java.lang.Float::class.java,
                    Float::class.java -> GL4.GL_FLOAT

                    java.lang.Boolean::class.java,
                    Boolean::class.java -> GL4.GL_INT

                    GLMatrix::class.java -> GL4.GL_FLOAT
                    GLVector::class.java -> GL4.GL_FLOAT

                    else -> { logger.error("Don't know how to serialise ${result.javaClass} for instancing."); GL4.GL_FLOAT }
                }

                val count = when (result) {
                    is GLMatrix -> 4
                    is GLVector -> result.toFloatArray().size
                    else -> { logger.error("Don't know element size of ${result.javaClass} for instancing."); 1 }
                }

                val necessaryAttributes = if(result is GLMatrix) {
                    result.floatArray.size / count
                } else {
                    1
                }

                logger.trace("{} needs {} locations with {} elements:", result.javaClass, necessaryAttributes, count)
                (0 until necessaryAttributes).forEach { attributeLocation ->
                    val stride = sizeAlignment.first
                    val offset = 1L * attributeLocation * (sizeAlignment.first/necessaryAttributes)

                    logger.trace("{}, stride={}, offset={}",
                        location + attributeLocation,
                        stride,
                        offset)

                    gl.glEnableVertexAttribArray(location + attributeLocation)

                    // glVertexAttribPoint takes parameters:
                    // * index: attribute location
                    // * size: element count per location
                    // * type: the OpenGL type
                    // * normalized: whether the OpenGL type should be taken as normalized
                    // * stride: the stride between different occupants in the instance array
                    // * pointer_buffer_offset: the offset of the current element (e.g. matrix row) with respect
                    //   to the start of the element in the instance array
                    gl.glVertexAttribPointer(location + attributeLocation, count, glType, false,
                        stride, offset)
                    gl.glVertexAttribDivisor(location + attributeLocation, 1)
                }

                location += necessaryAttributes
            }

            gl.glBindVertexArray(0)

            state.additionalBufferIds["instance"] = bufferArray[0]
            bufferArray[0]
        }

        gl.glBindBuffer(GL4.GL_ARRAY_BUFFER, instanceBuffer)
        gl.glBufferData(GL4.GL_ARRAY_BUFFER, instanceBufferSize.toLong(), stagingBuffer, GL4.GL_DYNAMIC_DRAW)
        gl.glBindBuffer(GL4.GL_ARRAY_BUFFER, 0)

        state.instanceCount = parentNode.instances.size
        logger.trace("Updated instance buffer, {parentNode.name} has {} instances.", parentNode.name, state.instanceCount)

        return state
    }

    /**
     * Renders the [Scene].
     *
     * The general rendering workflow works like this:
     *
     * 1) All visible elements of the Scene are gathered into the renderOrderList, based on their position
     * 2) Nodes that are an instance of another Node, as indicated by their instanceOf property, are gathered
     *    into the instanceGroups map.
     * 3) The eye-dependent geometry buffers are cleared, both color and depth buffers.
     * 4) First for the non-instanced Nodes, then for the instanced Nodes the following steps are executed
     *    for each eye:
     *
     *      i) The world state of the given Node is updated
     *     ii) Model, view, and model-view-projection matrices are calculated for each. If a HMD is present,
     *         the transformation coming from that is taken into account.
     *    iii) The Node's geometry is updated, if necessary.
     *     iv) The eye's geometry buffer is activated and the Node drawn into it.
     *
     * 5) The deferred shading pass is executed, together with eventual post-processing steps, such as SSAO.
     * 6) If HDR is active, Exposure/Gamma tone mapping is performed. Else, this part is skipped.
     * 7) The resulting image is drawn to the screen, or -- if a HMD is present -- submitted to the OpenVR
     *    compositor.
     */
    override fun render() {
        val newTime = System.nanoTime()
        lastFrameTime = (System.nanoTime() - currentTime)/1e6f
        currentTime = newTime

        val stats = hub?.get(SceneryElement.Statistics) as? Statistics
        hub?.getWorkingHMD()?.update()

        if (shouldClose) {
            try {
                joglDrawable?.animator?.stop()
            } catch(e: ThreadDeath) {
                logger.debug("Caught JOGL ThreadDeath, ignoring.")
            }
            return
        }

        val running = hub?.getApplication()?.running ?: true

        if (scene.children.count() == 0 || renderpasses.isEmpty() || mustRecreateFramebuffers || !running) {
            Thread.sleep(200)
            return
        }

        val sceneObjects = scene.discover(scene, { n ->
                n is HasGeometry
                    && n.visible
                    && n.instanceOf == null
            }, useDiscoveryBarriers = true)

        val startUboUpdate = System.nanoTime()
        updateDefaultUBOs()
        stats?.add("OpenGLRenderer.updateUBOs", System.nanoTime() - startUboUpdate)

        val startInstanceUpdate = System.nanoTime()
        updateInstanceBuffers(sceneObjects)
        stats?.add("OpenGLRenderer.updateInstanceBuffers", System.nanoTime() - startInstanceUpdate)

        buffers["ShaderParametersBuffer"]?.let { shaderParametersBuffer ->
            shaderParametersBuffer.reset()
            renderpasses.forEach { name, pass ->
                logger.trace("Updating shader parameters for {}", name)
                pass.updateShaderParameters()
            }
            shaderParametersBuffer.copyFromStagingBuffer()
        }

        flow.forEach { t ->
            if(logger.isDebugEnabled || logger.isTraceEnabled) {
                val error = gl.glGetError()

                if (error != 0) {
                    throw Exception("OpenGL error: $error")
                }
            }

            val pass = renderpasses[t]!!
            logger.trace("Running pass {}", pass.passName)
            val startPass = System.nanoTime()

            if (pass.passConfig.blitInputs) {
                pass.inputs.forEach { name, input ->
                    val targetName = name.substringAfter(".")
                    if(name.contains(".") && input.getTextureType(targetName) == 0) {
                        logger.trace("Blitting {} into {} (color only)", targetName, pass.output.values.first().id)
                        blitFramebuffers(input, pass.output.values.firstOrNull(),
                            pass.openglMetadata.viewport.area, pass.openglMetadata.viewport.area, colorOnly = true, sourceName = name.substringAfter("."))
                    } else if(name.contains(".") && input.getTextureType(targetName) == 1) {
                        logger.trace("Blitting {} into {} (depth only)", targetName, pass.output.values.first().id)
                        blitFramebuffers(input, pass.output.values.firstOrNull(),
                            pass.openglMetadata.viewport.area, pass.openglMetadata.viewport.area, depthOnly = true)
                    } else {
                        logger.trace("Blitting {} into {}", targetName, pass.output.values.first().id)
                        blitFramebuffers(input, pass.output.values.firstOrNull(),
                            pass.openglMetadata.viewport.area, pass.openglMetadata.viewport.area)
                    }
                }
            }

            if (pass.output.isNotEmpty()) {
                pass.output.values.first().setDrawBuffers(gl)
            } else {
                gl.glBindFramebuffer(GL4.GL_FRAMEBUFFER, 0)
            }

            // bind framebuffers to texture units and determine total number
            pass.inputs.values.reversed().fold(0, { acc, fb -> acc + fb.bindTexturesToUnitsWithOffset(gl, acc) })

            gl.glViewport(
                pass.openglMetadata.viewport.area.offsetX,
                pass.openglMetadata.viewport.area.offsetY,
                pass.openglMetadata.viewport.area.width,
                pass.openglMetadata.viewport.area.height)

            gl.glScissor(
                pass.openglMetadata.scissor.offsetX,
                pass.openglMetadata.scissor.offsetY,
                pass.openglMetadata.scissor.width,
                pass.openglMetadata.scissor.height
            )

            gl.glEnable(GL4.GL_SCISSOR_TEST)

            gl.glClearColor(
                pass.openglMetadata.clearValues.clearColor.x(),
                pass.openglMetadata.clearValues.clearColor.y(),
                pass.openglMetadata.clearValues.clearColor.z(),
                pass.openglMetadata.clearValues.clearColor.w())

            if (!pass.passConfig.blitInputs) {
                pass.output.values.forEach {
                    if (it.hasDepthAttachment()) {
                        gl.glClear(GL4.GL_DEPTH_BUFFER_BIT)
                    }
                }
                gl.glClear(GL4.GL_COLOR_BUFFER_BIT)
            }

            gl.glDisable(GL4.GL_SCISSOR_TEST)

            gl.glDepthRange(
                pass.openglMetadata.viewport.minDepth.toDouble(),
                pass.openglMetadata.viewport.maxDepth.toDouble())

            if (pass.passConfig.type == RenderConfigReader.RenderpassType.geometry ||
                pass.passConfig.type == RenderConfigReader.RenderpassType.lights) {

                gl.glEnable(GL4.GL_DEPTH_TEST)
                gl.glEnable(GL4.GL_CULL_FACE)

                if (pass.passConfig.renderTransparent) {
                    gl.glEnable(GL4.GL_BLEND)
                    gl.glBlendFuncSeparate(
                        pass.passConfig.srcColorBlendFactor.toOpenGL(),
                        pass.passConfig.dstColorBlendFactor.toOpenGL(),
                        pass.passConfig.srcAlphaBlendFactor.toOpenGL(),
                        pass.passConfig.dstAlphaBlendFactor.toOpenGL())

                    gl.glBlendEquationSeparate(
                        pass.passConfig.colorBlendOp.toOpenGL(),
                        pass.passConfig.alphaBlendOp.toOpenGL()
                    )
                } else {
                    gl.glDisable(GL4.GL_BLEND)
                }

                val actualObjects = if(pass.passConfig.type == RenderConfigReader.RenderpassType.geometry) {
                    sceneObjects.filter { it !is PointLight }
                } else {
                    sceneObjects.filter { it is PointLight }
                }

                actualObjects.forEach renderLoop@ { n ->
                    if (n.instanceOf != null) {
                        return@renderLoop
                    }

                    if (pass.passConfig.renderOpaque && n.material.blending.transparent && pass.passConfig.renderOpaque != pass.passConfig.renderTransparent) {
                        return@renderLoop
                    }

                    if (pass.passConfig.renderTransparent && !n.material.blending.transparent && pass.passConfig.renderOpaque != pass.passConfig.renderTransparent) {
                        return@renderLoop
                    }

                    if (n.material.doubleSided) {
                        gl.glDisable(GL4.GL_CULL_FACE)
                    }

                    when(n.material.cullingMode) {
                        Material.CullingMode.None -> gl.glDisable(GL4.GL_CULL_FACE)
                        Material.CullingMode.Front -> gl.glCullFace(GL4.GL_FRONT)
                        Material.CullingMode.Back -> gl.glCullFace(GL4.GL_BACK)
                        Material.CullingMode.FrontAndBack -> gl.glCullFace(GL4.GL_FRONT_AND_BACK)
                    }

                    if (n.material.blending.transparent) {
                        with(n.material.blending) {
                            gl.glBlendFuncSeparate(
                                sourceColorBlendFactor.toOpenGL(),
                                destinationColorBlendFactor.toOpenGL(),
                                sourceAlphaBlendFactor.toOpenGL(),
                                destinationAlphaBlendFactor.toOpenGL()
                            )

                            gl.glBlendEquationSeparate(
                                colorBlending.toOpenGL(),
                                alphaBlending.toOpenGL()
                            )
                        }
                    }

                    if (!n.metadata.containsKey("OpenGLRenderer") || !n.initialized) {
                        n.metadata.put("OpenGLRenderer", OpenGLObjectState())
                        initializeNode(n)
                        return@renderLoop
                    }

                    var s = getOpenGLObjectStateFromNode(n)

                    if (n.material.needsTextureReload) {
                        s = loadTexturesForNode(n, s)
                    }

                    if (n is Skybox) {
                        gl.glCullFace(GL4.GL_FRONT)
                        gl.glDepthFunc(GL4.GL_LEQUAL)
                    }

                    preDrawAndUpdateGeometryForNode(n)

                    val shader = if (s.shader != null) {
                        s.shader!!
                    } else {
                        pass.defaultShader!!
                    }

                    shader.use(gl)

                    if (renderConfig.stereoEnabled) {
                        shader.getUniform("currentEye.eye").setInt(pass.openglMetadata.eye)
                    }

                    var unit = 0
                    pass.inputs.keys.reversed().forEach { name ->
                        renderConfig.rendertargets.get(name.substringBefore("."))?.attachments?.forEach {
                            shader.getUniform("Input" + it.key).setInt(unit)
                            unit++
                        }
                    }

                    s.textures.forEach { type, glTexture ->
                        val samplerIndex = textureTypeToUnit(pass, type)

                        @Suppress("SENSELESS_COMPARISON")
                        if (glTexture != null) {
                            gl.glActiveTexture(GL4.GL_TEXTURE0 + samplerIndex)

                            val target = if (glTexture.depth > 1) {
                                GL4.GL_TEXTURE_3D
                            } else {
                                GL4.GL_TEXTURE_2D
                            }

                            gl.glBindTexture(target, glTexture.id)
                            shader.getUniform(textureTypeToArrayName(type)).setInt(samplerIndex)
                        }
                    }

                    var binding = 0

                    (s.UBOs + pass.UBOs).forEach { name, ubo ->
                        val actualName = if (name.contains("ShaderParameters")) {
                            "ShaderParameters"
                        } else {
                            name
                        }

                        if(shader.uboSpecs.containsKey(actualName) && shader.isValid()) {
                            val index = shader.getUniformBlockIndex(actualName)
                            logger.trace("Binding {} for {}, index={}, binding={}, size={}", actualName, n.name, index, binding, ubo.getSize())

                            if (index == -1) {
                                logger.error("Failed to bind UBO $actualName for ${n.name} to $binding")
                            } else {
                                gl.glUniformBlockBinding(shader.id, index, binding)
                                gl.glBindBufferRange(GL4.GL_UNIFORM_BUFFER, binding,
                                    ubo.backingBuffer!!.id[0], 1L * ubo.offset, 1L * ubo.getSize())
                                binding++
                            }
                        }
                    }

                    arrayOf("VRParameters", "LightParameters").forEach { name ->
                        if (shader.uboSpecs.containsKey(name) && shader.isValid()) {
                            val index = shader.getUniformBlockIndex(name)

                            if (index == -1) {
                                logger.error("Failed to bind shader parameter UBO $name for ${pass.passName} to $binding, though it is required by the shader")
                            } else {
                                gl.glUniformBlockBinding(shader.id, index, binding)
                                gl.glBindBufferRange(GL4.GL_UNIFORM_BUFFER, binding,
                                    buffers[name]!!.id[0],
                                    0L, buffers[name]!!.buffer.remaining().toLong())


                                binding++
                            }
                        }
                    }

                    if(n.instanceMaster) {
                        drawNodeInstanced(n)
                    } else {
                        drawNode(n)
                    }
                }
            } else {
                gl.glDisable(GL4.GL_CULL_FACE)

                if (pass.output.any { it.value.hasDepthAttachment() }) {
                    gl.glEnable(GL4.GL_DEPTH_TEST)
                } else {
                    gl.glDisable(GL4.GL_DEPTH_TEST)
                }

                if (pass.passConfig.renderTransparent) {
                    gl.glEnable(GL4.GL_BLEND)

                    gl.glBlendFuncSeparate(
                        pass.passConfig.srcColorBlendFactor.toOpenGL(),
                        pass.passConfig.dstColorBlendFactor.toOpenGL(),
                        pass.passConfig.srcAlphaBlendFactor.toOpenGL(),
                        pass.passConfig.dstAlphaBlendFactor.toOpenGL())

                    gl.glBlendEquationSeparate(
                        pass.passConfig.colorBlendOp.toOpenGL(),
                        pass.passConfig.alphaBlendOp.toOpenGL()
                    )
                } else {
                    gl.glDisable(GL4.GL_BLEND)
                }


                pass.defaultShader?.let { shader ->
                    shader.use(gl)

                    var unit = 0
                    pass.inputs.keys.reversed().forEach { name ->
                        renderConfig.rendertargets.get(name.substringBefore("."))?.attachments?.forEach {
                            shader.getUniform("Input" + it.key).setInt(unit)
                            unit++
                        }
                    }

                    var binding = 0
                    pass.UBOs.forEach { name, ubo ->
                        val actualName = if (name.contains("ShaderParameters")) {
                            "ShaderParameters"
                        } else {
                            name
                        }

                        val index = shader.getUniformBlockIndex(actualName)
                        gl.glUniformBlockBinding(shader.id, index, binding)
                        gl.glBindBufferRange(GL4.GL_UNIFORM_BUFFER, binding,
                            ubo.backingBuffer!!.id[0],
                            1L * ubo.offset, 1L * ubo.getSize())

                        if (index == -1) {
                            logger.error("Failed to bind shader parameter UBO $actualName for ${pass.passName} to $binding")
                        }
                        binding++
                    }

                    arrayOf("LightParameters", "VRParameters").forEach { name ->
                        if (shader.uboSpecs.containsKey(name)) {
                            val index = shader.getUniformBlockIndex(name)
                            gl.glUniformBlockBinding(shader.id, index, binding)
                            gl.glBindBufferRange(GL4.GL_UNIFORM_BUFFER, binding,
                                buffers[name]!!.id[0],
                                0L, buffers[name]!!.buffer.remaining().toLong())

                            if (index == -1) {
                                logger.error("Failed to bind shader parameter UBO $name for ${pass.passName} to $binding, though it is required by the shader")
                            }

                            binding++
                        }
                    }

                    renderFullscreenQuad(shader)
                }
            }

            stats?.add("Renderer.$t.renderTiming", System.nanoTime() - startPass)
        }

        if(logger.isDebugEnabled || logger.isTraceEnabled) {
            val error = gl.glGetError()

            if (error != 0) {
                throw Exception("OpenGL error: $error")
            }
        }

        logger.trace("Running viewport pass")
        val viewportPass = renderpasses.get(flow.last())!!
        gl.glBindFramebuffer(GL4.GL_DRAW_FRAMEBUFFER, 0)

        blitFramebuffers(viewportPass.output.values.first(), null,
            OpenGLRenderpass.Rect2D(
                settings.get<Int>("Renderer.${viewportPass.passName}.displayWidth"),
                settings.get<Int>("Renderer.${viewportPass.passName}.displayHeight"), 0, 0),
            OpenGLRenderpass.Rect2D(window.width, window.height, 0, 0))

        // submit to OpenVR if attached
        if(hub?.getWorkingHMDDisplay()?.hasCompositor() == true && !mustRecreateFramebuffers) {
            hub?.getWorkingHMDDisplay()?.wantsVR()?.submitToCompositor(
                viewportPass.output.values.first().getTextureId("Viewport"))
        }

        if(embedIn != null || recordMovie) {
            if (shouldClose || mustRecreateFramebuffers) {
                encoder?.finish()

                encoder = null
                return
            }

            if (recordMovie && (encoder == null || encoder?.frameWidth != window.width || encoder?.frameHeight != window.height)) {
                encoder = H264Encoder(window.width, window.height, "$applicationName - ${SimpleDateFormat("yyyy-MM-dd_HH.mm.ss").format(Date())}.mp4")
            }

            readIndex = (readIndex + 1) % 2
            updateIndex = (updateIndex + 1) % 2

            if (pbos[0] == 0 || pbos[1] == 0 || mustRecreateFramebuffers) {
                gl.glGenBuffers(2, pbos, 0)

                gl.glBindBuffer(GL4.GL_PIXEL_PACK_BUFFER, pbos[0])
                gl.glBufferData(GL4.GL_PIXEL_PACK_BUFFER, window.width * window.height * 4L, null, GL4.GL_STREAM_READ)

                gl.glBindBuffer(GL4.GL_PIXEL_PACK_BUFFER, pbos[1])
                gl.glBufferData(GL4.GL_PIXEL_PACK_BUFFER, window.width * window.height * 4L, null, GL4.GL_STREAM_READ)

                gl.glBindBuffer(GL4.GL_PIXEL_PACK_BUFFER, 0)

                if(pboBuffers[0] != null) {
                    MemoryUtil.memFree(pboBuffers[0])
                }

                if(pboBuffers[1] != null) {
                    MemoryUtil.memFree(pboBuffers[1])
                }

                pboBuffers[0] = null
                pboBuffers[1] = null
            }

            if(pboBuffers[0] == null) {
                pboBuffers[0] = MemoryUtil.memAlloc(4*window.width*window.height)
            }

            if(pboBuffers[1] == null) {
                pboBuffers[1] = MemoryUtil.memAlloc(4*window.width*window.height)
            }

            gl.glBindBuffer(GL4.GL_PIXEL_PACK_BUFFER, pbos[updateIndex])

            gl.glReadBuffer(GL4.GL_FRONT)
            gl.glReadPixels(0, 0, window.width, window.height, GL4.GL_BGRA, GL4.GL_UNSIGNED_BYTE, 0)

            gl.glGetBufferSubData(GL4.GL_PIXEL_PACK_BUFFER, 0,
                4L * window.width * window.height, pboBuffers[updateIndex])

            if (!mustRecreateFramebuffers) {
                embedIn?.let { embedPanel ->
                    Platform.runLater {
                        pboBuffers[readIndex]?.let {
                            val id = viewportPass.output.values.first().getTextureId("Viewport")
                            embedPanel.update(it, id = id)
                        }
                    }
                }

                encoder?.let { e ->
                    pboBuffers[readIndex]?.let {
                        e.encodeFrame(it)
                    }
                }
            }

            gl.glBindBuffer(GL4.GL_PIXEL_PACK_BUFFER, 0)

            embedIn?.let {
                resizeHandler.queryResize()
            }
        }


        if (screenshotRequested && joglDrawable != null) {
            try {
                val readBufferUtil = AWTGLReadBufferUtil(joglDrawable!!.glProfile, false)
                val image = readBufferUtil.readPixelsToBufferedImage(gl, true)
                val file = File(System.getProperty("user.home"), "Desktop" + File.separator + "$applicationName - ${SimpleDateFormat("yyyy-MM-dd HH.mm.ss").format(Date())}.png")

                ImageIO.write(image, "png", file)
                logger.info("Screenshot saved to ${file.absolutePath}")
            } catch (e: Exception) {
                logger.error("Unable to take screenshot: ")
                e.printStackTrace()
            }

            screenshotRequested = false
        }
    }

    /**
     * Renders a fullscreen quad, using from an on-the-fly generated
     * Node that is saved in [nodeStore], with the [GLProgram]'s ID.
     *
     * @param[program] The [GLProgram] to draw into the fullscreen quad.
     */
    fun renderFullscreenQuad(program: OpenGLShaderProgram) {
        val quad: Node
        val quadName = "fullscreenQuad-${program.id}"

        if (!nodeStore.containsKey(quadName)) {
            quad = Plane(GLVector(1.0f, 1.0f, 0.0f))

            quad.metadata.put("OpenGLRenderer", OpenGLObjectState())
            initializeNode(quad)

            nodeStore.put(quadName, quad)
        } else {
            quad = nodeStore[quadName]!!
        }

        drawNode(quad)
        program.gl.glBindTexture(GL4.GL_TEXTURE_2D, 0)
    }

    /**
     * Initializes a given [Node].
     *
     * This function initializes a Node, equipping its metadata with an [OpenGLObjectState],
     * generating VAOs and VBOs. If the Node has a [Material] assigned, a [GLProgram] fitting
     * this Material will be used. Else, a default GLProgram will be used.
     *
     * For the assigned Material case, the GLProgram is derived either from the class name of the
     * Node (if useClassDerivedShader is set), or from a set [ShaderMaterial] which may define
     * the whole shader pipeline for the Node.
     *
     * If the [Node] implements [HasGeometry], it's geometry is also initialized by this function.
     *
     * @param[node]: The [Node] to initialise.
     * @return True if the initialisation went alright, False if it failed.
     */
    fun initializeNode(node: Node): Boolean {
        if(!node.lock.tryLock(2, TimeUnit.MILLISECONDS)) {
            return false
        }

        val s: OpenGLObjectState

        if (node.instanceOf == null) {
            s = node.metadata["OpenGLRenderer"] as OpenGLObjectState
        } else {
            s = node.instanceOf!!.metadata["OpenGLRenderer"] as OpenGLObjectState
            node.metadata["OpenGLRenderer"] = s

            if (!s.initialized) {
                logger.trace("Instance not yet initialized, doing now...")
                initializeNode(node.instanceOf!!)
            }

//            if (!s.additionalBufferIds.containsKey("Model") || !s.additionalBufferIds.containsKey("ModelView") || !s.additionalBufferIds.containsKey("MVP")) {
//                logger.trace("${node.name} triggered instance buffer creation")
//                createInstanceBuffer(node.instanceOf!!)
//                logger.trace("---")
//            }
            return true
        }

        if (s.initialized) {
            return true
        }

        // generate VAO for attachment of VBO and indices
        gl.glGenVertexArrays(1, s.mVertexArrayObject, 0)

        // generate three VBOs for coords, normals, texcoords
        gl.glGenBuffers(3, s.mVertexBuffers, 0)
        gl.glGenBuffers(1, s.mIndexBuffer, 0)

        when {
            node.useClassDerivedShader -> {
                val javaClass = node.javaClass.simpleName
                val className = javaClass.substring(javaClass.indexOf(".") + 1)

                val shaders = arrayOf(".vert", ".geom", ".tese", ".tesc", ".frag", ".comp")
                    .map { "$className$it" }
                    .filter {
                        Renderer::class.java.getResource("shaders/$it") != null
                    }

                try {
                    s.shader = prepareShaderProgram(Renderer::class.java, shaders.toTypedArray())
                } catch (e: ShaderCompilationException) {
                    logger.warn("Shader compilation for node ${node.name} with shaders $shaders failed, falling back to default shaders.")
                    logger.warn("Shader compiler error was: ${e.message}")
                    s.shader = null
                }
            }

            node.material is ShaderMaterial -> {
                val shaders = (node.material as ShaderMaterial).shaders.toTypedArray()

                try {
                    s.shader = prepareShaderProgram(node.javaClass, shaders)
                } catch (e: ShaderCompilationException) {
                    logger.warn("Shader compilation for node ${node.name} with shaders $shaders failed, falling back to default shaders.")
                    logger.warn("Shader compiler error was: ${e.message}")
                }
            }
            else -> s.shader = null
        }

        if (node is HasGeometry) {
            setVerticesAndCreateBufferForNode(node)
            setNormalsAndCreateBufferForNode(node)

            if (node.texcoords.limit() > 0) {
                setTextureCoordsAndCreateBufferForNode(node)
            }

            if (node.indices.limit() > 0) {
                setIndicesAndCreateBufferForNode(node)
            }

        }

        val matricesUbo = OpenGLUBO(backingBuffer = buffers["UBOBuffer"])
        with(matricesUbo) {
            name = "Matrices"
            add("ModelMatrix", { node.world })
            add("NormalMatrix", { node.world.inverse.transpose() })
            add("isBillboard", { node.isBillboard.toInt() })

            sceneUBOs.add(node)

            s.UBOs.put("Matrices", this)
        }

        loadTexturesForNode(node, s)

        val materialUbo = OpenGLUBO(backingBuffer = buffers["UBOBuffer"])

        with(materialUbo) {
            name = "MaterialProperties"
            add("materialType", { node.materialToMaterialType() })
            add("Ka", { node.material.ambient })
            add("Kd", { node.material.diffuse })
            add("Ks", { node.material.specular })
            add("Roughness", { node.material.roughness })
            add("Metallic", { node.material.metallic })
            add("Opacity", { node.material.blending.opacity })

            s.UBOs.put("MaterialProperties", this)
        }

        if (node.javaClass.kotlin.memberProperties.filter { it.findAnnotation<ShaderProperty>() != null }.count() > 0) {
            val shaderPropertyUBO = OpenGLUBO(backingBuffer = buffers["ShaderPropertyBuffer"])
            with(shaderPropertyUBO) {
                name = "ShaderProperties"

                val shader = if (node.useClassDerivedShader || node.material is ShaderMaterial) {
                    s.shader
                } else {
                    renderpasses.filter {
                        (it.value.passConfig.type == RenderConfigReader.RenderpassType.geometry || it.value.passConfig.type == RenderConfigReader.RenderpassType.lights)
                            && it.value.passConfig.renderTransparent == node.material.blending.transparent
                    }.entries.first().value.defaultShader
                }

                logger.debug("Shader properties are: ${shader?.getShaderPropertyOrder()}")
                shader?.getShaderPropertyOrder()?.forEach { name, offset ->
                    add(name, { node.getShaderProperty(name)!! }, offset)
                }
            }

            s.UBOs.put("ShaderProperties", shaderPropertyUBO)
        }

        s.initialized = true
        node.initialized = true
        node.metadata[this.javaClass.simpleName] = s

        s.initialized = true
        node.lock.unlock()
        return true
    }

    private fun Node.materialToMaterialType(): Int {
        var materialType = 0
        val s = this.metadata["OpenGLRenderer"] as? OpenGLObjectState ?: return 0

        s.defaultTexturesFor.clear()
        arrayOf("ambient", "diffuse", "specular", "normal", "alphamask", "displacement").forEach {
            if (!s.textures.containsKey(it)) {
                s.defaultTexturesFor.add(it)
            }
        }

        if (this.material.textures.containsKey("ambient") && !s.defaultTexturesFor.contains("ambient")) {
            materialType = materialType or MATERIAL_HAS_AMBIENT
        }

        if (this.material.textures.containsKey("diffuse") && !s.defaultTexturesFor.contains("diffuse")) {
            materialType = materialType or MATERIAL_HAS_DIFFUSE
        }

        if (this.material.textures.containsKey("specular") && !s.defaultTexturesFor.contains("specular")) {
            materialType = materialType or MATERIAL_HAS_SPECULAR
        }

        if (this.material.textures.containsKey("normal") && !s.defaultTexturesFor.contains("normal")) {
            materialType = materialType or MATERIAL_HAS_NORMAL
        }

        if (this.material.textures.containsKey("alphamask") && !s.defaultTexturesFor.contains("alphamask")) {
            materialType = materialType or MATERIAL_HAS_ALPHAMASK
        }

        return materialType
    }

    /**
     * Initializes a default set of textures that the renderer can fall back to and provide a non-intrusive
     * hint to the user that a texture could not be loaded.
     */
    private fun prepareDefaultTextures() {
        val t = GLTexture.loadFromFile(gl, Renderer::class.java.getResourceAsStream("DefaultTexture.png"), "png", false, true, 8)
        if(t == null) {
            logger.error("Could not load default texture! This indicates a serious issue.")
        } else {
            textureCache.put("DefaultTexture", t)
        }
    }

    /**
     * Loads textures for a [Node]. The textures either come from a [Material.transferTextures] buffer,
     * or from a file. This is indicated by stating fromBuffer:bufferName in the textures hash map.
     *
     * @param[node] The [Node] to load textures for.
     * @param[s] The [Node]'s [OpenGLObjectState]
     */
    @Suppress("USELESS_ELVIS")
    private fun loadTexturesForNode(node: Node, s: OpenGLObjectState): OpenGLObjectState {
        if (node.lock.tryLock()) {
            node.material.textures.forEach {
                type, texture ->
                if (!textureCache.containsKey(texture) || node.material.needsTextureReload) {
                    logger.debug("Loading texture $texture for ${node.name}")

                    val generateMipmaps = (type == "ambient" || type == "diffuse" || type == "specular")
                    if (texture.startsWith("fromBuffer:")) {
                        node.material.transferTextures[texture.substringAfter("fromBuffer:")]?.let {
                            (_, dimensions, channels, type1, contents, repeatS, repeatT) ->

                            logger.debug("Dims of $texture: $dimensions, mipmaps=$generateMipmaps")

                            val miplevels = if (generateMipmaps && dimensions.z().toInt() == 1) {
                                1 + Math.floor(Math.log(Math.max(dimensions.x() * 1.0, dimensions.y() * 1.0)) / Math.log(2.0)).toInt()
                            } else {
                                1
                            }

                            // TODO: Add support for more than one channel for volumes
                            val channelCount = if (dimensions.z().toInt() == 1) {
                                channels
                            } else {
                                1
                            }

                            val t = GLTexture(gl, type1, channelCount,
                                dimensions.x().toInt(),
                                dimensions.y().toInt(),
                                dimensions.z().toInt() ?: 1,
                                true,
                                miplevels)

                            if (generateMipmaps) {
                                t.updateMipMaps()
                            }

                            t.setClamp(!repeatS, !repeatT)
                            t.copyFrom(contents)

                            s.textures.put(type, t)
                            textureCache.put(texture, t)
                        }
                    } else {
                        val glTexture = if(texture.contains("jar!")) {
                            val f = texture.substringAfterLast("!")
                            val stream = node.javaClass.getResourceAsStream(f)

                            if(stream == null) {
                                logger.error("Texture not found for $node: $f (from JAR)")
                                textureCache["DefaultTexture"]!!
                            } else {
                                GLTexture.loadFromFile(gl, stream, texture.substringAfterLast("."), true, generateMipmaps, 8)
                            }
                        } else {
                            try {
                                GLTexture.loadFromFile(gl, texture, true, generateMipmaps, 8)
                            } catch(e: FileNotFoundException) {
                                logger.error("Texture not found for $node: $texture")
                                textureCache["DefaultTexture"]!!
                            }
                        }

                        s.textures.put(type, glTexture)
                        textureCache.put(texture, glTexture)
                    }
                } else {
                    s.textures.put(type, textureCache[texture]!!)
                }
            }

            node.material.needsTextureReload = false
            s.initialized = true
            node.lock.unlock()
            return s
        } else {
            return s
        }
    }

    /**
     * Reshape the renderer's viewports
     *
     * This routine is called when a change in window size is detected, e.g. when resizing
     * it manually or toggling fullscreen. This function updates the sizes of all used
     * geometry buffers and will also create new buffers in case vr.Active is changed.
     *
     * This function also clears color and depth buffer bits.
     *
     * @param[newWidth] The resized window's width
     * @param[newHeight] The resized window's height
     */
    override fun reshape(newWidth: Int, newHeight: Int) {
        if (!initialized) {
            return
        }

        lastResizeTimer.cancel()

        lastResizeTimer = Timer()
        lastResizeTimer.schedule(object : TimerTask() {
            override fun run() {
                window.width = newWidth
                window.height = newHeight

                logger.debug("Resizing window to ${newWidth}x$newHeight")
                mustRecreateFramebuffers = true
            }
        }, WINDOW_RESIZE_TIMEOUT)
    }

    /**
     * Creates VAOs and VBO for a given [Node]'s vertices.
     *
     * @param[node] The [Node] to create the VAO/VBO for.
     */
    fun setVerticesAndCreateBufferForNode(node: Node) {
        val s = getOpenGLObjectStateFromNode(node)
        val pVertexBuffer: FloatBuffer = (node as HasGeometry).vertices

        s.mStoredPrimitiveCount = pVertexBuffer.remaining() / node.vertexSize

        gl.glBindVertexArray(s.mVertexArrayObject[0])
        gl.glBindBuffer(GL4.GL_ARRAY_BUFFER, s.mVertexBuffers[0])

        gl.glEnableVertexAttribArray(0)
        gl.glBufferData(GL4.GL_ARRAY_BUFFER,
            (pVertexBuffer.remaining() * (java.lang.Float.SIZE / java.lang.Byte.SIZE)).toLong(),
            pVertexBuffer,
            if (s.isDynamic)
                GL4.GL_DYNAMIC_DRAW
            else
                GL4.GL_DYNAMIC_DRAW)

        gl.glVertexAttribPointer(0,
            node.vertexSize,
            GL4.GL_FLOAT,
            false,
            0,
            0)

        gl.glBindVertexArray(0)
        gl.glBindBuffer(GL4.GL_ARRAY_BUFFER, 0)
    }

    /**
     * Updates a [Node]'s vertices.
     *
     * @param[node] The [Node] to update the vertices for.
     */
    fun updateVertices(node: Node) {
        val s = getOpenGLObjectStateFromNode(node)
        val pVertexBuffer: FloatBuffer = (node as HasGeometry).vertices

        s.mStoredPrimitiveCount = pVertexBuffer.remaining() / node.vertexSize

        gl.glBindVertexArray(s.mVertexArrayObject[0])
        gl.glBindBuffer(GL4.GL_ARRAY_BUFFER, s.mVertexBuffers[0])

        gl.glEnableVertexAttribArray(0)
        gl.glBufferData(GL4.GL_ARRAY_BUFFER,
            (pVertexBuffer.remaining() * (java.lang.Float.SIZE / java.lang.Byte.SIZE)).toLong(),
            pVertexBuffer,
            GL4.GL_DYNAMIC_DRAW)

        gl.glVertexAttribPointer(0,
            node.vertexSize,
            GL4.GL_FLOAT,
            false,
            0,
            0)

        gl.glBindVertexArray(0)
        gl.glBindBuffer(GL4.GL_ARRAY_BUFFER, 0)
    }

    /**
     * Creates VAOs and VBO for a given [Node]'s normals.
     *
     * @param[node] The [Node] to create the normals VBO for.
     */
    fun setNormalsAndCreateBufferForNode(node: Node) {
        val s = getOpenGLObjectStateFromNode(node)
        val pNormalBuffer: FloatBuffer = (node as HasGeometry).normals

        gl.glBindVertexArray(s.mVertexArrayObject[0])
        gl.glBindBuffer(GL4.GL_ARRAY_BUFFER, s.mVertexBuffers[1])

        if (pNormalBuffer.limit() > 0) {
            gl.glEnableVertexAttribArray(1)
            gl.glBufferData(GL4.GL_ARRAY_BUFFER,
                (pNormalBuffer.remaining() * (java.lang.Float.SIZE / java.lang.Byte.SIZE)).toLong(),
                pNormalBuffer,
                if (s.isDynamic)
                    GL4.GL_DYNAMIC_DRAW
                else
                    GL4.GL_STATIC_DRAW)

            gl.glVertexAttribPointer(1,
                node.vertexSize,
                GL4.GL_FLOAT,
                false,
                0,
                0)

        }
        gl.glBindVertexArray(0)
        gl.glBindBuffer(GL4.GL_ARRAY_BUFFER, 0)
    }

    /**
     * Updates a given [Node]'s normals.
     *
     * @param[node] The [Node] whose normals need updating.
     */
    fun updateNormals(node: Node) {
        val s = getOpenGLObjectStateFromNode(node)
        val pNormalBuffer: FloatBuffer = (node as HasGeometry).normals

        gl.glBindVertexArray(s.mVertexArrayObject[0])
        gl.glBindBuffer(GL4.GL_ARRAY_BUFFER, s.mVertexBuffers[1])

        gl.glEnableVertexAttribArray(1)
        gl.glBufferData(GL4.GL_ARRAY_BUFFER,
            (pNormalBuffer.remaining() * (java.lang.Float.SIZE / java.lang.Byte.SIZE)).toLong(),
            pNormalBuffer,
            if (s.isDynamic)
                GL4.GL_DYNAMIC_DRAW
            else
                GL4.GL_STATIC_DRAW)

        gl.glVertexAttribPointer(1,
            node.vertexSize,
            GL4.GL_FLOAT,
            false,
            0,
            0)

        gl.glBindVertexArray(0)
        gl.glBindBuffer(GL4.GL_ARRAY_BUFFER, 0)
    }

    /**
     * Creates VAOs and VBO for a given [Node]'s texcoords.
     *
     * @param[node] The [Node] to create the texcoord VBO for.
     */
    fun setTextureCoordsAndCreateBufferForNode(node: Node) {
        val s = getOpenGLObjectStateFromNode(node)
        val pTextureCoordsBuffer: FloatBuffer = (node as HasGeometry).texcoords

        gl.glBindVertexArray(s.mVertexArrayObject[0])
        gl.glBindBuffer(GL4.GL_ARRAY_BUFFER, s.mVertexBuffers[2])

        gl.glEnableVertexAttribArray(2)
        gl.glBufferData(GL4.GL_ARRAY_BUFFER,
            (pTextureCoordsBuffer.remaining() * (java.lang.Float.SIZE / java.lang.Byte.SIZE)).toLong(),
            pTextureCoordsBuffer,
            if (s.isDynamic)
                GL4.GL_DYNAMIC_DRAW
            else
                GL4.GL_DYNAMIC_DRAW)

        gl.glVertexAttribPointer(2,
            node.texcoordSize,
            GL4.GL_FLOAT,
            false,
            0,
            0)

        gl.glBindVertexArray(0)
        gl.glBindBuffer(GL4.GL_ARRAY_BUFFER, 0)
    }

    /**
     * Updates a given [Node]'s texcoords.
     *
     * @param[node] The [Node] whose texcoords need updating.
     */
    fun updateTextureCoords(node: Node) {
        val s = getOpenGLObjectStateFromNode(node)
        val pTextureCoordsBuffer: FloatBuffer = (node as HasGeometry).texcoords

        gl.glBindVertexArray(s.mVertexArrayObject[0])
        gl.glBindBuffer(GL4.GL_ARRAY_BUFFER,
            s.mVertexBuffers[2])

        gl.glEnableVertexAttribArray(2)
        gl.glBufferData(GL4.GL_ARRAY_BUFFER,
            (pTextureCoordsBuffer.remaining() * (java.lang.Float.SIZE / java.lang.Byte.SIZE)).toLong(),
            pTextureCoordsBuffer,
            if (s.isDynamic)
                GL4.GL_DYNAMIC_DRAW
            else
                GL4.GL_STATIC_DRAW)

        gl.glVertexAttribPointer(2,
            node.texcoordSize,
            GL4.GL_FLOAT,
            false,
            0,
            0)

        gl.glBindVertexArray(0)
        gl.glBindBuffer(GL4.GL_ARRAY_BUFFER, 0)
    }

    /**
     * Creates a index buffer for a given [Node]'s indices.
     *
     * @param[node] The [Node] to create the index buffer for.
     */
    fun setIndicesAndCreateBufferForNode(node: Node) {
        val s = getOpenGLObjectStateFromNode(node)
        val pIndexBuffer: IntBuffer = (node as HasGeometry).indices

        s.mStoredIndexCount = pIndexBuffer.remaining()

        gl.glBindVertexArray(s.mVertexArrayObject[0])
        gl.glBindBuffer(GL4.GL_ELEMENT_ARRAY_BUFFER, s.mIndexBuffer[0])

        gl.glBufferData(GL4.GL_ELEMENT_ARRAY_BUFFER,
            (pIndexBuffer.remaining() * (Integer.SIZE / java.lang.Byte.SIZE)).toLong(),
            pIndexBuffer,
            if (s.isDynamic)
                GL4.GL_DYNAMIC_DRAW
            else
                GL4.GL_DYNAMIC_DRAW)

        gl.glBindVertexArray(0)
        gl.glBindBuffer(GL4.GL_ELEMENT_ARRAY_BUFFER, 0)
    }

    /**
     * Updates a given [Node]'s indices.
     *
     * @param[node] The [Node] whose indices need updating.
     */
    fun updateIndices(node: Node) {
        val s = getOpenGLObjectStateFromNode(node)
        val pIndexBuffer: IntBuffer = (node as HasGeometry).indices

        s.mStoredIndexCount = pIndexBuffer.remaining()

        gl.glBindVertexArray(s.mVertexArrayObject[0])
        gl.glBindBuffer(GL4.GL_ELEMENT_ARRAY_BUFFER, s.mIndexBuffer[0])

        gl.glBufferData(GL4.GL_ELEMENT_ARRAY_BUFFER,
            (pIndexBuffer.remaining() * (Integer.SIZE / java.lang.Byte.SIZE)).toLong(),
            pIndexBuffer,
            if (s.isDynamic)
                GL4.GL_DYNAMIC_DRAW
            else
                GL4.GL_DYNAMIC_DRAW)

        gl.glBindVertexArray(0)
        gl.glBindBuffer(GL4.GL_ELEMENT_ARRAY_BUFFER, 0)
    }

    /**
     * Draws a given [Node], either in element or in index draw mode.
     *
     * @param[node] The node to be drawn.
     * @param[offset] offset in the array or index buffer.
     */
    fun drawNode(node: Node, offset: Int = 0) {
        val s = getOpenGLObjectStateFromNode(node)

        if (s.mStoredIndexCount == 0 && s.mStoredPrimitiveCount == 0 || node.material.needsTextureReload) {
            return
        }
        logger.trace("Drawing {} with {}, {} primitives, {} indices", node.name, s.shader?.modules?.entries?.joinToString(", "), s.mStoredPrimitiveCount, s.mStoredIndexCount)
        gl.glBindVertexArray(s.mVertexArrayObject[0])

        if (s.mStoredIndexCount > 0) {
            gl.glBindBuffer(GL4.GL_ELEMENT_ARRAY_BUFFER,
                s.mIndexBuffer[0])
            gl.glDrawElements((node as HasGeometry).geometryType.toOpenGLType(),
                s.mStoredIndexCount,
                GL4.GL_UNSIGNED_INT,
                offset.toLong())

            gl.glBindBuffer(GL4.GL_ELEMENT_ARRAY_BUFFER, 0)
        } else {
            gl.glDrawArrays((node as HasGeometry).geometryType.toOpenGLType(), offset, s.mStoredPrimitiveCount)
        }

        gl.glUseProgram(0)
        gl.glBindVertexArray(0)
    }

    /**
     * Draws a given instanced [Node] either in element or in index draw mode.
     *
     * @param[node] The node to be drawn.
     * @param[count] The number of instances to be drawn.
     * @param[offset] offset in the array or index buffer.
     */
    fun drawNodeInstanced(node: Node, offset: Long = 0) {
        val s = getOpenGLObjectStateFromNode(node)

        gl.glBindVertexArray(s.mVertexArrayObject[0])

        if (s.mStoredIndexCount > 0) {
            gl.glDrawElementsInstanced(
                (node as HasGeometry).geometryType.toOpenGLType(),
                s.mStoredIndexCount,
                GL4.GL_UNSIGNED_INT,
                offset,
                s.instanceCount)
        } else {
            gl.glDrawArraysInstanced(
                (node as HasGeometry).geometryType.toOpenGLType(),
                0, s.mStoredPrimitiveCount, s.instanceCount)

        }

        gl.glUseProgram(0)
        gl.glBindVertexArray(0)
    }

    override fun screenshot() {
        screenshotRequested = true
    }

    fun recordMovie() {
        if(recordMovie) {
            encoder?.finish()
            encoder = null

            recordMovie = false
        } else {
            recordMovie = true
        }
    }

    private fun Blending.BlendFactor.toOpenGL() = when (this) {
        Blending.BlendFactor.Zero -> GL4.GL_ZERO
        Blending.BlendFactor.One -> GL4.GL_ONE

        Blending.BlendFactor.SrcAlpha -> GL4.GL_SRC_ALPHA
        Blending.BlendFactor.OneMinusSrcAlpha -> GL4.GL_ONE_MINUS_SRC_ALPHA

        Blending.BlendFactor.SrcColor -> GL4.GL_SRC_COLOR
        Blending.BlendFactor.OneMinusSrcColor -> GL4.GL_ONE_MINUS_SRC_COLOR

        Blending.BlendFactor.DstColor -> GL4.GL_DST_COLOR
        Blending.BlendFactor.OneMinusDstColor -> GL4.GL_ONE_MINUS_DST_COLOR

        Blending.BlendFactor.DstAlpha -> GL4.GL_DST_ALPHA
        Blending.BlendFactor.OneMinusDstAlpha -> GL4.GL_ONE_MINUS_DST_ALPHA

        Blending.BlendFactor.ConstantColor -> GL4.GL_CONSTANT_COLOR
        Blending.BlendFactor.OneMinusConstantColor -> GL4.GL_ONE_MINUS_CONSTANT_COLOR

        Blending.BlendFactor.ConstantAlpha -> GL4.GL_CONSTANT_ALPHA
        Blending.BlendFactor.OneMinusConstantAlpha -> GL4.GL_ONE_MINUS_CONSTANT_ALPHA

        Blending.BlendFactor.Src1Color -> GL4.GL_SRC1_COLOR
        Blending.BlendFactor.OneMinusSrc1Color -> GL4.GL_ONE_MINUS_SRC1_COLOR

        Blending.BlendFactor.Src1Alpha -> GL4.GL_SRC1_ALPHA
        Blending.BlendFactor.OneMinusSrc1Alpha -> GL4.GL_ONE_MINUS_SRC1_ALPHA

        Blending.BlendFactor.SrcAlphaSaturate -> GL4.GL_SRC_ALPHA_SATURATE
    }

    private fun Blending.BlendOp.toOpenGL() = when (this) {
        Blending.BlendOp.add -> GL4.GL_FUNC_ADD
        Blending.BlendOp.subtract -> GL4.GL_FUNC_SUBTRACT
        Blending.BlendOp.min -> GL4.GL_MIN
        Blending.BlendOp.max -> GL4.GL_MAX
        Blending.BlendOp.reverse_subtract -> GL4.GL_FUNC_REVERSE_SUBTRACT
    }

    /**
     * Sets the rendering quality, if the loaded renderer config file supports it.
     *
     * @param[quality] The [RenderConfigReader.RenderingQuality] to be set.
     */
    override fun setRenderingQuality(quality: RenderConfigReader.RenderingQuality) {
        if(renderConfig.qualitySettings.isNotEmpty()) {
            logger.info("Setting rendering quality to $quality")
            renderConfig.qualitySettings.get(quality)?.forEach { setting ->
                val key = "Renderer.${setting.key}"

                logger.debug("Setting $key: ${settings.get<Any>(key)} -> ${setting.value}")
                settings.set(key, setting.value)
            }
        } else {
            logger.warn("The current renderer config, $renderConfigFile, does not support setting quality options.")
        }
    }

    override fun close() {
        libspirvcrossj.finalizeProcess()

        encoder?.let {
            it.finish()
        }
    }
}<|MERGE_RESOLUTION|>--- conflicted
+++ resolved
@@ -456,13 +456,10 @@
             settings.get<Float>("Renderer.SupersamplingFactor")
         }
 
-<<<<<<< HEAD
-=======
         scene.findObserver()?.let { cam ->
             cam.perspectiveCamera(cam.fov, windowWidth * supersamplingFactor, windowHeight * supersamplingFactor, cam.nearPlaneDistance, cam.farPlaneDistance)
         }
 
->>>>>>> c3adcc29
         settings.set("Renderer.displayWidth", (windowWidth * supersamplingFactor).toInt())
         settings.set("Renderer.displayHeight", (windowHeight * supersamplingFactor).toInt())
 

--- conflicted
+++ resolved
@@ -105,12 +105,7 @@
         <scijava-common.version>2.65.0</scijava-common.version>
         <scijava.jvm.version>1.8</scijava.jvm.version>
         <javac.target>1.8</javac.target>
-
-<<<<<<< HEAD
-        <kotlin.version>1.1.4-2</kotlin.version>
-=======
         <kotlin.version>1.1.4-3</kotlin.version>
->>>>>>> f716bdf8
         <kotlin.compiler.jvmTarget>1.8</kotlin.compiler.jvmTarget>
         <kotlin.compiler.incremental>true</kotlin.compiler.incremental>
         <dokka.version>0.9.15</dokka.version>
